.DEFAULT_GOAL := help

##
## Global ENV vars
##

GIT_SHA ?= $(shell git rev-parse --short=8 HEAD)
GIT_TAG ?= $(shell git describe --tags --abbrev=0)

##
## Helpful Help
##

.PHONY: help
help:
	@grep -E '^[a-zA-Z_-]+:.*?## .*$$' $(MAKEFILE_LIST) | sort | awk 'BEGIN {FS = ":.*?## "}; {printf "\033[36m%-30s\033[0m %s\n", $$1, $$2}'


##
## Building
##

.PHONY: ios_framework
ios_framework: ## Build iOS Framework for mobile
	gomobile bind -target=ios github.com/OpenBazaar/openbazaar-go/mobile

.PHONY: android_framework
android_framework: ## Build Android Framework for mobile
	gomobile bind -target=android github.com/OpenBazaar/openbazaar-go/mobile

##
## Protobuf compilation
##
P_TIMESTAMP = Mgoogle/protobuf/timestamp.proto=github.com/golang/protobuf/ptypes/timestamp
P_ANY = Mgoogle/protobuf/any.proto=github.com/golang/protobuf/ptypes/any

PKGMAP = $(P_TIMESTAMP),$(P_ANY)

.PHONY: protos
protos: ## Build go files for proto definitions
	cd pb/protos && PATH=$(PATH):$(GOPATH)/bin protoc --go_out=$(PKGMAP):.. *.proto


##
## Testing
##
OPENBAZAARD_NAME ?= openbazaard-$(GIT_SHA)
BITCOIND_PATH ?= .

.PHONY: openbazaard
openbazaard: ## Build daemon
	$(info "Building openbazaar daemon...")
	go build -o ./$(OPENBAZAARD_NAME) .

.PHONY: qa_test
qa_test: openbazaard ## Run QA test suite against current working copy
	$(info "Running QA... (openbazaard: ../$(OPENBAZAARD_NAME) bitcoind: $(BITCOIND_PATH)/bin/bitcoind)")
	(cd qa && ./runtests.sh ../$(OPENBAZAARD_NAME) $(BITCOIND_PATH)/bin/bitcoind)

##
## Docker
##
PUBLIC_DOCKER_REGISTRY ?= openbazaar
QA_DEV_TAG ?= 0.10

DOCKER_SERVER_IMAGE_NAME ?= $(PUBLIC_DOCKER_REGISTRY)/server:$(GIT_TAG)
DOCKER_QA_IMAGE_NAME ?= $(PUBLIC_DOCKER_REGISTRY)/server-qa:$(QA_DEV_TAG)
DOCKER_DEV_IMAGE_NAME ?= $(PUBLIC_DOCKER_REGISTRY)/server-dev:$(QA_DEV_TAG)


.PHONY: docker_build
docker_build: ## Build container for daemon
	docker build -t $(DOCKER_SERVER_IMAGE_NAME) .

.PHONY: docker_push
docker_push: docker ## Push container for daemon
	docker push $(DOCKER_SERVER_IMAGE_NAME)

.PHONY: qa_docker_build
qa_docker_build: ## Build container with QA test dependencies included
	docker build -t $(DOCKER_QA_IMAGE_NAME) -f ./Dockerfile.qa .

.PHONY: qa_docker_push
qa_docker_push: qa_docker_build ## Push container for daemon QA test environment
	docker push $(DOCKER_QA_IMAGE_NAME)
<<<<<<< HEAD

.PHONY: qa
qa:
	go build -o ./openbazaar-qa ./openbazaard.go
	(cd qa && ./runtests.sh ../openbazaar-qa /opt/bitcoin-0.16.3/bin/bitcoind)
	rm ./openbazaar-qa

.PHONY: qa_eth
qa_eth:
	go build -o ./openbazaar-qa ./openbazaard.go
	(cd qa && ./runtests_eth.sh ../openbazaar-qa)
	rm ./openbazaar-qa

=======
>>>>>>> 2c8da24b

.PHONY: dev_docker_build
dev_docker: ## Build container with dev dependencies included
	docker build -t $(DOCKER_DEV_IMAGE_NAME) -f ./Dockerfile.dev .

.PHONY: dev_docker_push
dev_docker_push: dev_docker_build ## Push container for daemon dev environment
	docker push $(DOCKER_DEV_IMAGE_NAME)<|MERGE_RESOLUTION|>--- conflicted
+++ resolved
@@ -83,22 +83,6 @@
 .PHONY: qa_docker_push
 qa_docker_push: qa_docker_build ## Push container for daemon QA test environment
 	docker push $(DOCKER_QA_IMAGE_NAME)
-<<<<<<< HEAD
-
-.PHONY: qa
-qa:
-	go build -o ./openbazaar-qa ./openbazaard.go
-	(cd qa && ./runtests.sh ../openbazaar-qa /opt/bitcoin-0.16.3/bin/bitcoind)
-	rm ./openbazaar-qa
-
-.PHONY: qa_eth
-qa_eth:
-	go build -o ./openbazaar-qa ./openbazaard.go
-	(cd qa && ./runtests_eth.sh ../openbazaar-qa)
-	rm ./openbazaar-qa
-
-=======
->>>>>>> 2c8da24b
 
 .PHONY: dev_docker_build
 dev_docker: ## Build container with dev dependencies included
