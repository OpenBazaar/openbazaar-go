#!/usr/bin/env python3
# coding: utf-8

import os
import sys
import subprocess
import shutil
import time
import json
import argparse
import traceback
import requests
from random import randint
from subprocess import PIPE
from bitcoin import rpc
from bitcoin import SelectParams
from shutil import copyfile

TEST_SWARM_PORT = randint(1024, 65535)
TEST_GATEWAY_PORT = randint(1024, 65535)

BOOTSTRAP_NODES = [
    "/ip4/127.0.0.1/tcp/" + str(TEST_SWARM_PORT + 0) + "/ipfs/Qmdo6RpKtSqk73gUwaiaPkq6gWk49y3NCPCQbVsM9XTma3",
    "/ip4/127.0.0.1/tcp/" + str(TEST_SWARM_PORT + 1) + "/ipfs/QmVQzkdi3Fq6LRFG9UNqDZfSry67weCZV6ZL26QVx64UFy",
    "/ip4/127.0.0.1/tcp/" + str(TEST_SWARM_PORT + 2) + "/ipfs/Qmd5qDpcYkHCmkj9pMXU9TKBqEDWgEmtoHD5xjdJgumaHg"
]

BOOTSTAP_MNEMONICS = [
    "today summer matter always angry crumble rib lucky park shoulder police puppy",
    "husband letter control display skin tennis this expand garbage boil pig exchange",
    "resist museum dizzy there pulp suspect dust useless drama grab visa trumpet"
]


class TestFailure(Exception):
    pass


class OpenBazaarTestFramework(object):

    def __init__(self):
        self.nodes = []
        self.bitcoin_api = None
        self.vendor_version = "v5"
        self.buyer_version = "v5"
        self.moderator_version = "v5"

    def setup_nodes(self):
        for i in range(self.num_nodes):
            self.configure_node(i)
            self.start_node(i, self.nodes[i])

    def setup_network(self):
        if self.bitcoind is not None and self.cointype == "BTC":
            self.start_bitcoind()
        self.setup_nodes()

    def run_test(self):
        raise NotImplementedError

    def send_bitcoin_cmd(self, *args):
        try:
            return self.bitcoin_api.call(*args)
        except ConnectionResetError:
            self.bitcoin_api = rpc.Proxy(btc_conf_file=self.btc_config)
            return self.send_bitcoin_cmd(*args)
        except BrokenPipeError:
            self.bitcoin_api = rpc.Proxy(btc_conf_file=self.btc_config)
            return self.send_bitcoin_cmd(*args)

    def configure_node(self, n):
        dir_path = os.path.join(self.temp_dir, "openbazaar-go", str(n))
        args = []
        if n == 1 and self.v4vendor_binary is not None:
            self.vendor_version = "v4"
            args = [self.v4vendor_binary, "init", "-d", dir_path, "--testnet"]
        elif n == 2 and self.v4buyer_binary is not None:
            self.buyer_version = "v4"
            args = [self.v4buyer_binary, "init", "-d", dir_path, "--testnet"]
        elif n == 3 and self.v4moderator_binary is not None:
            self.moderator_version = "v4"
            args = [self.v4moderator_binary, "init", "-d", dir_path, "--testnet"]
        else:
            args = [self.binary, "init", "-d", dir_path, "--testnet"]
        if n < 3:
            args.extend(["-m", BOOTSTAP_MNEMONICS[n]])
        process = subprocess.Popen(args, stdout=PIPE)
        self.wait_for_init_success(process)
        with open(os.path.join(dir_path, "config")) as cfg:
            config = json.load(cfg)
        config["Addresses"]["Gateway"] = "/ip4/127.0.0.1/tcp/" + str(TEST_GATEWAY_PORT + n)
        config["Addresses"]["Swarm"] = ["/ip4/127.0.0.1/tcp/" + str(TEST_SWARM_PORT + n)]
        to_boostrap = []
        for node in BOOTSTRAP_NODES:
            if config["Addresses"]["Swarm"][0] not in node:
                to_boostrap.append(node)
        config["Bootstrap-testnet"] = to_boostrap
        config["Crosspost-gateways"] = []
        config["Swarm"]["DisableNatPortMap"] = True

        self.cointype = self.cointype.upper()

        coinConfig = config["Wallets"][self.cointype]
        del config["Wallets"]
        config["Wallets"] = {}
        config["Wallets"][self.cointype] = coinConfig

        config["Wallets"][self.cointype]["Type"] = "SPV"
        config["Wallets"][self.cointype]["TrustedPeer"] = "127.0.0.1:18444"
        config["Wallets"][self.cointype]["FeeAPI"] = ""

        with open(os.path.join(dir_path, "config"), 'w') as outfile:
            outfile.write(json.dumps(config, indent=4))
        node = {
            "data_dir": dir_path,
            "gateway_url": "http://localhost:" + str(TEST_GATEWAY_PORT + n) + "/",
            "swarm_port": str(TEST_SWARM_PORT + n)
        }
        self.nodes.append(node)

    @staticmethod
    def wait_for_init_success(process):
        while True:
            if process.poll() is not None:
                raise Exception("OpenBazaar node initialization failed")
            output = process.stdout
            for o in output:
                if "OpenBazaar repo initialized" in str(o):
                    return

<<<<<<< HEAD
    def start_node(self, n, node):
        args = []
        if n == 1 and self.v4vendor_binary is not None:
            self.vendor_version = "v4"
            args = [self.v4vendor_binary, "start", "-v", "-d", node["data_dir"], *self.options]
        elif n == 2 and self.v4buyer_binary is not None:
            self.buyer_version = "v4"
            args = [self.v4buyer_binary, "start", "-v", "-d", node["data_dir"], *self.options]
        elif n == 3 and self.v4moderator_binary is not None:
            self.moderator_version = "v4"
            args = [self.v4moderator_binary, "start", "-v", "-d", node["data_dir"], *self.options]
        else:
            args = [self.binary, "start", "-v", "-d", node["data_dir"], *self.options]

=======
    def start_node(self, node):
        if self.useTor:
            args = [self.binary, "start", "--tor", "-v", "-d", node["data_dir"], *self.options]
        else:
            args = [self.binary, "start", "-v", "-d", node["data_dir"], *self.options]
>>>>>>> 09c11384
        process = subprocess.Popen(args, stdout=PIPE)
        peerId = self.wait_for_start_success(process, node)
        node["peerId"] = peerId

    @staticmethod
    def wait_for_start_success(process, node):
        peerId = ""
        while True:
            if process.poll() is not None:
                raise Exception("OpenBazaar node failed to start")
            output = process.stdout
            for o in output:
                if "Peer ID:" in str(o):
                    peerId = str(o)[str(o).index("Peer ID:") + 10:len(str(o)) - 3]
                if "Gateway/API server listening" in str(o):
                    return peerId

    def start_bitcoind(self):
        SelectParams('regtest')
        dir_path = os.path.join(self.temp_dir, "openbazaar-go", "bitcoin")
        if not os.path.exists(dir_path):
            os.makedirs(dir_path)
        btc_conf_file = os.path.join(dir_path, "bitcoin.conf")
        copyfile(os.path.join(os.getcwd(), "testdata", "bitcoin.conf"), btc_conf_file)
        self.btc_config = btc_conf_file
        args = [self.bitcoind, "-regtest", "-datadir=" + dir_path, "-debug=net"]
        process = subprocess.Popen(args, stdout=PIPE)
        self.wait_for_bitcoind_start(process, btc_conf_file)
        self.init_blockchain()

    def init_blockchain(self):
        self.send_bitcoin_cmd("generate", 1)
        self.bitcoin_address = self.send_bitcoin_cmd("getnewaddress")
        self.send_bitcoin_cmd("generate", 435)

    def wait_for_bitcoind_start(self, process, btc_conf_file):
        while True:
            if process.poll() is not None:
                raise Exception('bitcoind exited with status %i during initialization' % process.returncode)
            try:
                self.bitcoin_api = rpc.Proxy(btc_conf_file=btc_conf_file)
                blocks = self.bitcoin_api.getblockcount()
                break # break out of loop on success
            except Exception:
                time.sleep(0.25)
                continue

    def print_logs(self, node, log):
        f = open(os.path.join(node["data_dir"], "logs", log), 'r')
        file_contents = f.read()
        print()
        print("~~~~~~~~~~~~~~~~~~~~~~ " + log + " ~~~~~~~~~~~~~~~~~~~~~~")
        print (file_contents)
        print()
        f.close()

    def teardown(self):
        for n in self.nodes:
            requests.post(n["gateway_url"] + "ob/shutdown")
        time.sleep(2)
        if self.bitcoin_api is not None:
            try:
                self.send_bitcoin_cmd("stop")
            except BrokenPipeError:
                pass
        time.sleep(10)

    def main(self, options=["--disablewallet", "--testnet", "--disableexchangerates"]):
        parser = argparse.ArgumentParser(
                    description="OpenBazaar Test Framework",
                    usage="python3 test_framework.py [options]"
        )
        parser.add_argument('-b', '--binary', help="the openbazaar-go binary")
        parser.add_argument('--v4buyer', help="path to a v4 binary if you want to use one")
        parser.add_argument('--v4vendor', help="path to a v4 binary if you want to use one")
        parser.add_argument('--v4moderator', help="path to a v4 binary if you want to use one")
        parser.add_argument('-d', '--bitcoind', help="the bitcoind binary")
        parser.add_argument('-t', '--tempdir', action='store_true', help="temp directory to store the data folders", default="/tmp/")
        parser.add_argument('-c', '--cointype', help="cointype to test", default="BTC")
        parser.add_argument('-T', '--tor', help="use tor in QA testing", action='store_true')
        args = parser.parse_args(sys.argv[1:])
        self.binary = args.binary
        self.v4buyer_binary = args.v4buyer
        self.v4vendor_binary = args.v4vendor
        self.v4moderator_binary = args.v4moderator
        self.temp_dir = args.tempdir
        self.bitcoind = args.bitcoind
        self.cointype = args.cointype
        self.useTor = args.tor
        self.options = options

        try:
            shutil.rmtree(os.path.join(self.temp_dir, "openbazaar-go"))
        except:
            pass

        failure = False
        try:
            self.setup_network()
            self.run_test()
        except TestFailure as e:
            print(repr(e))
            failure = True
        except Exception as e:
            print("Unexpected exception caught during testing: " + repr(e))
            traceback.print_tb(sys.exc_info()[2])
            failure = True

        self.teardown()

        if failure:
            sys.exit(1)<|MERGE_RESOLUTION|>--- conflicted
+++ resolved
@@ -128,7 +128,6 @@
                 if "OpenBazaar repo initialized" in str(o):
                     return
 
-<<<<<<< HEAD
     def start_node(self, n, node):
         args = []
         if n == 1 and self.v4vendor_binary is not None:
@@ -142,14 +141,9 @@
             args = [self.v4moderator_binary, "start", "-v", "-d", node["data_dir"], *self.options]
         else:
             args = [self.binary, "start", "-v", "-d", node["data_dir"], *self.options]
-
-=======
-    def start_node(self, node):
         if self.useTor:
-            args = [self.binary, "start", "--tor", "-v", "-d", node["data_dir"], *self.options]
-        else:
-            args = [self.binary, "start", "-v", "-d", node["data_dir"], *self.options]
->>>>>>> 09c11384
+            args.append("--tor")
+
         process = subprocess.Popen(args, stdout=PIPE)
         peerId = self.wait_for_start_success(process, node)
         node["peerId"] = peerId
