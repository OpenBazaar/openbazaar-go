package repo

import (
	"errors"
	"io/ioutil"
	"os"
	"path"
	"strconv"
	"strings"

	"github.com/OpenBazaar/openbazaar-go/repo/migrations"
)

type Migration interface {
	Up(repoPath string, dbPassword string, testnet bool) error
	Down(repoPath string, dbPassword string, testnet bool) error
}

var (
	ErrUnknownSchema = errors.New("unable to migrate unknown schema")

	Migrations = []Migration{
		migrations.Migration000{},
		migrations.Migration001{},
		migrations.Migration002{},
		migrations.Migration003{},
		migrations.Migration004{},
		migrations.Migration005{},
		migrations.Migration006{},
		migrations.Migration007{},
		migrations.Migration008{},
		migrations.Migration009{},
		migrations.Migration010{},
		migrations.Migration011{},
		migrations.Migration012{},
		migrations.Migration013{},
		migrations.Migration014{},
		migrations.Migration015{},
		migrations.Migration016{},
		migrations.Migration017{},
		migrations.Migration018{},
		migrations.Migration019{},
		migrations.Migration020{},
		migrations.Migration021{},
		migrations.Migration022{},
		migrations.Migration023{},
<<<<<<< HEAD
		migrations.Migration024{},
		migrations.Migration025{},
		migrations.Migration026{},
=======
>>>>>>> 97144dca
	}
)

// MigrateUp looks at the currently active migration version
// and will migrate all the way up (applying all up migrations).
func MigrateUp(repoPath, dbPassword string, testnet bool) error {
	version, err := ioutil.ReadFile(path.Join(repoPath, "repover"))
	if err != nil && !os.IsNotExist(err) {
		return err
	} else if err != nil && os.IsNotExist(err) {
		log.Noticef("missing repo version file, migrating from 0")
		version = []byte("0")
	}
	v, err := strconv.Atoi(strings.Trim(string(version), "\n"))
	if err != nil {
		return err
	}
	if v > len(Migrations) {
		log.Errorf("binary can migrate schemas up to version %03d but this schema is already at %03d", len(Migrations), v)
		return ErrUnknownSchema
	}
	x := v
	for _, m := range Migrations[v:] {
		log.Noticef("running migration %03d changing schema to version %03d...\n", x, x+1)
		err := m.Up(repoPath, dbPassword, testnet)
		if err != nil {
			log.Error(err)
			return err
		}
		x++
	}
	return nil
}<|MERGE_RESOLUTION|>--- conflicted
+++ resolved
@@ -44,12 +44,11 @@
 		migrations.Migration021{},
 		migrations.Migration022{},
 		migrations.Migration023{},
-<<<<<<< HEAD
 		migrations.Migration024{},
 		migrations.Migration025{},
 		migrations.Migration026{},
-=======
->>>>>>> 97144dca
+		migrations.Migration027{},
+		migrations.Migration028{},
 	}
 )
 
