package repo

import (
	"errors"
	"fmt"
	"math/big"
	"strconv"

	"github.com/OpenBazaar/openbazaar-go/pb"
)

var (
	// ErrModeratorInfoMissing indicates when the moderator information is
	// missing while also indicating they are a moderator
	ErrModeratorInfoMissing = errors.New("moderator is enabled but information is missing")
	// ErrMissingModeratorFee indicates the fee schedule is missing
	ErrMissingModeratorFee = errors.New("moderator info is missing fee schedule")
	// ErrUnknownModeratorFeeType indicates the feeType is unknown
	ErrUnknownModeratorFeeType = errors.New("moderator fee type is unknown")
	// ErrModeratorFeeHasNegativePercentage indicates when the percentage is non-positive but should be
	ErrModeratorFeeHasNegativePercentage = errors.New("percentage moderator fee should not be negative")
	// ErrFixedFeeHasNonZeroPercentage indicates when the percentage is not zero but should be
	ErrFixedFeeHasNonZeroPercentage = errors.New("fixed moderator fee should have a zero percentage amount")
	// ErrPercentageFeeHasFixedFee indicates that a fixed fee is included when there should not be
	ErrPercentageFeeHasFixedFee = fmt.Errorf("percentage moderator fee should not include a fixed fee or should use (%s) feeType", pb.Moderator_Fee_FIXED_PLUS_PERCENTAGE.String())
	// ErrModeratorFixedFeeIsMissing indicates when the fixed fee is missing
	ErrModeratorFixedFeeIsMissing = fmt.Errorf("fixed moderator fee is missing or should use (%s) feeType", pb.Moderator_Fee_PERCENTAGE.String())
	// ErrModeratorFixedFeeIsNegativeOrNotSet indicates that the fixed fee is non-positive
	ErrModeratorFixedFeeIsNegativeOrNotSet = errors.New("fixed moderator fee is negative or not a parsable number")
)

// ModeratorFixedFee represents the value of a fixed moderation fee
type ModeratorFixedFee struct {
	Amount         string              `json:"bigAmount,omitempty"`
	AmountCurrency *CurrencyDefinition `json:"amountCurrency,omitempty"`
}

// ModeratorFee represents the moderator's fee schedule
type ModeratorFee struct {
	FixedFee   *ModeratorFixedFee `json:"fixedFee,omitempty"`
	Percentage float32            `json:"percentage,omitempty"`
	FeeType    string             `json:"feeType,omitempty"`
}

// ModeratorInfo represents the terms for the moderator's services
type ModeratorInfo struct {
	Fee *ModeratorFee `json:"fee,omitempty"`
}

// Profile presents the user's metadata
type Profile struct {
	Moderator     bool           `json:"moderator"`
	ModeratorInfo *ModeratorInfo `json:"moderatorInfo,omitempty"`
}

func ProfileFromProtobuf(p *pb.Profile) (*Profile, error) {
	var (
		modInfo     *ModeratorInfo
		modFixedFee *ModeratorFixedFee
	)

	// build ModeratorInfo
	if p.ModeratorInfo != nil && p.ModeratorInfo.Fee != nil {

		var fees = p.ModeratorInfo.Fee

		// build FixedFee
		if fees != nil ||
			fees.FixedFee != nil {
			var (
				amtStr      string
				amtCurrency *CurrencyDefinition
			)

			// Check both amount currency definitions
			if fees.FixedFee.AmountCurrency != nil {
				ac, err := AllCurrencies().Lookup(fees.FixedFee.AmountCurrency.Code)
				if err != nil {
					ac, err = AllCurrencies().Lookup(fees.FixedFee.CurrencyCode)
					if err != nil {
						log.Warningf("unable to find currency defined for fixed fee")
					}
				}
				if err == nil {
					amtCurrency = &ac
					amtCurrency.Divisibility = uint(fees.FixedFee.AmountCurrency.Divisibility)
				}
			}

			// Check both amount values
			amt, ok := new(big.Int).SetString(fees.FixedFee.BigAmount, 10)
			if !ok || amt.Cmp(big.NewInt(0)) == 0 {
				amtStr = fmt.Sprintf("%d", fees.FixedFee.Amount)
			} else {
				amtStr = fees.FixedFee.BigAmount
			}
			modFixedFee = &ModeratorFixedFee{
				Amount:         amtStr,
				AmountCurrency: amtCurrency,
			}
		}

		modInfo = &ModeratorInfo{
			Fee: &ModeratorFee{
				FeeType:    fees.FeeType.String(),
				FixedFee:   modFixedFee,
				Percentage: fees.Percentage,
			},
		}
	}

	return &Profile{
		Moderator:     p.Moderator,
		ModeratorInfo: modInfo,
	}, nil
}

// GetModeratedFixedFee returns the fixed CurrencyValue for moderator services
// currently set on the Profile
func (p *Profile) GetModeratedFixedFee() (*CurrencyValue, error) {
	if p.IsModerationEnabled() &&
		p.ModeratorInfo.Fee != nil &&
		p.ModeratorInfo.Fee.FixedFee != nil {
		amt, ok := new(big.Int).SetString(p.ModeratorInfo.Fee.FixedFee.Amount, 10)
		if ok && amt.Cmp(big.NewInt(0)) != 0 {
			return &CurrencyValue{
				Amount:   amt,
				Currency: *p.ModeratorInfo.Fee.FixedFee.AmountCurrency,
			}, nil
		}
	}
	return nil, fmt.Errorf("fixed fee not found")
}

// ToValidModeratorFee returns a protobuf which has data coersed into
// their valid fields to be applied in an UpdateProfile call
func (p *Profile) ToValidModeratorFee() (*pb.Moderator_Fee, error) {
	if !p.IsModerationEnabled() ||
		p.ModeratorInfo.Fee == nil {
		return nil, ErrModeratorInfoMissing
	}

	var feeType pb.Moderator_Fee_FeeType
	// Setters will normalize the fee schedule
	switch p.ModeratorInfo.Fee.FeeType {
	case pb.Moderator_Fee_FIXED.String():
		modFee, err := p.GetModeratedFixedFee()
		if err != nil {
			return nil, err
		}
		if err := p.SetModeratorFixedFee(modFee); err != nil {
			return nil, err
		}
		feeType = pb.Moderator_Fee_FIXED
	case pb.Moderator_Fee_PERCENTAGE.String():
		err := p.SetModeratorPercentageFee(p.ModeratorInfo.Fee.Percentage)
		if err != nil {
			return nil, err
		}
		feeType = pb.Moderator_Fee_PERCENTAGE
	case pb.Moderator_Fee_FIXED_PLUS_PERCENTAGE.String():
		percentFee := p.ModeratorInfo.Fee.Percentage
		modFee, err := p.GetModeratedFixedFee()
		if err != nil {
			return nil, err
		}
		err = p.SetModeratorFixedPlusPercentageFee(modFee, percentFee)
		if err != nil {
			return nil, err
		}
		feeType = pb.Moderator_Fee_FIXED_PLUS_PERCENTAGE
	}

	if err := p.Valid(); err != nil {
		return nil, fmt.Errorf("invalid profile: %s", err.Error())
	}

	var amtInt uint64
	if ai, err := strconv.Atoi(p.ModeratorInfo.Fee.FixedFee.Amount); err == nil {
		amtInt = uint64(ai)
	}
	return &pb.Moderator_Fee{
		FixedFee: &pb.Moderator_Price{
			CurrencyCode: p.ModeratorInfo.Fee.FixedFee.AmountCurrency.Code.String(),
			AmountCurrency: &pb.CurrencyDefinition{
				Code:         p.ModeratorInfo.Fee.FixedFee.AmountCurrency.Code.String(),
				Divisibility: uint32(p.ModeratorInfo.Fee.FixedFee.AmountCurrency.Divisibility),
			},
			BigAmount: p.ModeratorInfo.Fee.FixedFee.Amount,
			Amount:    amtInt,
		},
		Percentage: p.ModeratorInfo.Fee.Percentage,
		FeeType:    feeType,
	}, nil
}

// Valid indicates whether the Profile is valid by returning an error when
// any part of the data is not as expected
func (p *Profile) Valid() error {
	if err := p.validateModeratorFees(); err != nil {
		return err
	}
	return nil
}

func (p *Profile) IsModerationEnabled() bool {
	return p != nil && p.Moderator && p.ModeratorInfo != nil
}

func (p *Profile) validateModeratorFees() error {
	if !p.Moderator && p.ModeratorInfo != nil {
		return ErrNonModeratorShouldNotHaveInfo
	}
	if p.Moderator && p.ModeratorInfo == nil {
		return ErrModeratorInfoMissing
	}
<<<<<<< HEAD
	if !p.IsModerationEnabled() {
		return nil
	}
=======
>>>>>>> c110900e

	// Moderator is true, Info is present
	if p.ModeratorInfo.Fee == nil {
		return ErrMissingModeratorFee
	}

	var validateFixedFee = func() error {
		if p.ModeratorInfo.Fee.FixedFee == nil {
			return ErrModeratorFixedFeeIsMissing
		}
		if err := p.ModeratorInfo.Fee.FixedFee.AmountCurrency.Valid(); err != nil {
			return fmt.Errorf("invalid fixed fee currency: %s", err.Error())
		}
		if amt, ok := new(big.Int).SetString(p.ModeratorInfo.Fee.FixedFee.Amount, 10); !ok || amt.Cmp(big.NewInt(0)) < 0 {
			return ErrModeratorFixedFeeIsNegativeOrNotSet
		}
		return nil
	}

	switch p.ModeratorInfo.Fee.FeeType {
	case pb.Moderator_Fee_FIXED.String():
		if p.ModeratorInfo.Fee.Percentage != 0 {
			return ErrFixedFeeHasNonZeroPercentage
		}
		if err := validateFixedFee(); err != nil {
			return err
		}
	case pb.Moderator_Fee_PERCENTAGE.String():
		if p.ModeratorInfo.Fee.Percentage < 0 {
			return ErrModeratorFeeHasNegativePercentage
		}
		if p.ModeratorInfo.Fee.FixedFee != nil {
			amt, ok := new(big.Int).SetString(p.ModeratorInfo.Fee.FixedFee.Amount, 10)
			if ok && amt.Cmp(big.NewInt(0)) != 0 {
				return ErrPercentageFeeHasFixedFee
			}
		}
	case pb.Moderator_Fee_FIXED_PLUS_PERCENTAGE.String():
		if p.ModeratorInfo.Fee.Percentage < 0 {
			return ErrModeratorFeeHasNegativePercentage
		}
		if err := validateFixedFee(); err != nil {
			return err
		}
	default:
		return ErrUnknownModeratorFeeType
	}

	return nil
}

// DisableModeration sets the profile so moderationr is disabled and
// all fee schedules are removed
func (p *Profile) DisableModeration() error {
	p.Moderator = false
	p.ModeratorInfo = nil
	return nil
}

// SetModeratorFixedFee sets the profile to be a moderator with a
// fixed fee schedule
func (p *Profile) SetModeratorFixedFee(fee *CurrencyValue) error {
	p.Moderator = true
	p.ModeratorInfo = &ModeratorInfo{
		Fee: &ModeratorFee{
			FeeType: pb.Moderator_Fee_FIXED.String(),
			FixedFee: &ModeratorFixedFee{
				Amount:         fee.Amount.String(),
				AmountCurrency: &fee.Currency,
			},
			Percentage: 0,
		},
	}
	return nil
}

// SetModeratorFixedPlusPercentageFee sets the profile to be a moderator
// with a fixed fee plus percentage schedule
func (p *Profile) SetModeratorFixedPlusPercentageFee(fee *CurrencyValue, percentage float32) error {
	p.Moderator = true
	p.ModeratorInfo = &ModeratorInfo{
		Fee: &ModeratorFee{
			FeeType: pb.Moderator_Fee_FIXED_PLUS_PERCENTAGE.String(),
			FixedFee: &ModeratorFixedFee{
				Amount:         fee.Amount.String(),
				AmountCurrency: &fee.Currency,
			},
			Percentage: percentage,
		},
	}
	return nil
}

// SetModeratorPercentageFee sets the profile to be a moderator with a
// percentage fee schedule
func (p *Profile) SetModeratorPercentageFee(percentage float32) error {
	p.Moderator = true
	p.ModeratorInfo = &ModeratorInfo{
		Fee: &ModeratorFee{
			FeeType:    pb.Moderator_Fee_PERCENTAGE.String(),
			FixedFee:   nil,
			Percentage: percentage,
		},
	}
	return nil
}<|MERGE_RESOLUTION|>--- conflicted
+++ resolved
@@ -214,12 +214,9 @@
 	if p.Moderator && p.ModeratorInfo == nil {
 		return ErrModeratorInfoMissing
 	}
-<<<<<<< HEAD
 	if !p.IsModerationEnabled() {
 		return nil
 	}
-=======
->>>>>>> c110900e
 
 	// Moderator is true, Info is present
 	if p.ModeratorInfo.Fee == nil {
