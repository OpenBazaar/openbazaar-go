package core

import (
	"errors"
	"fmt"
	"net/http"
	"path"
	"sync"
	"time"

	"gx/ipfs/QmSY3nkMNLzh9GdbFKK5tT7YMfLpf52iUZ8ZRkr29MJaa5/go-libp2p-kad-dht"
	libp2p "gx/ipfs/QmTW4SdgBWq9GjsBsHeUx8WuGxzhgzAf88UMH2w62PC8yK/go-libp2p-crypto"
	ma "gx/ipfs/QmTZBfrPJmjWsCvHEtX5FE6KimVJhsJg5sBbqEFYf4UZtL/go-multiaddr"
	cid "gx/ipfs/QmTbxNB1NwDesLmKTscr4udL2tVP7MaxvXnD1D9yX7g3PN/go-cid"
	peer "gx/ipfs/QmYVXrKrKHDC9FobgmcmshCDyWwdrfwfanNQN4oxJ9Fk3h/go-libp2p-peer"
	routing "gx/ipfs/QmYxUdYY9S6yg5tSPVin5GFTvtfsLauVcr7reHDD3dM8xf/go-libp2p-routing"

	"github.com/OpenBazaar/multiwallet"
	"github.com/OpenBazaar/openbazaar-go/ipfs"
	"github.com/OpenBazaar/openbazaar-go/net"
	rep "github.com/OpenBazaar/openbazaar-go/net/repointer"
	ret "github.com/OpenBazaar/openbazaar-go/net/retriever"
	"github.com/OpenBazaar/openbazaar-go/pb"
	"github.com/OpenBazaar/openbazaar-go/repo"
	sto "github.com/OpenBazaar/openbazaar-go/storage"
	"github.com/btcsuite/btcutil/hdkeychain"
	"github.com/ipfs/go-ipfs/core"
	logging "github.com/op/go-logging"
	"golang.org/x/net/context"
	"golang.org/x/net/proxy"
)

const (
	// VERSION - current version
<<<<<<< HEAD
	VERSION = "0.14.r-rc1"
=======
	VERSION = "0.14.4"
>>>>>>> 54560b65
	// USERAGENT - user-agent header string
	USERAGENT = "/openbazaar-go:" + VERSION + "/"
)

var log = logging.MustGetLogger("core")

// Node - ob node
var Node *OpenBazaarNode

var inflightPublishRequests int

// OpenBazaarNode - represent ob node which encapsulates ipfsnode, wallet etc
type OpenBazaarNode struct {
	// IPFS node object
	IpfsNode *core.IpfsNode

	// An implementation of the custom DHT used by OpenBazaar
	DHT *dht.IpfsDHT

	// The roothash of the node directory inside the openbazaar repo.
	// This directory hash is published on IPNS at our peer ID making
	// the directory publicly viewable on the network.
	RootHash string

	// The path to the openbazaar repo in the file system
	RepoPath string

	// The OpenBazaar network service for direct communication between peers
	Service net.NetworkService

	// Database for storing node specific data
	Datastore repo.Datastore

	// Websocket channel used for pushing data to the UI
	Broadcast chan repo.Notifier

	// A map of cryptocurrency wallets
	Multiwallet multiwallet.MultiWallet

	// Storage for our outgoing messages
	MessageStorage sto.OfflineMessagingStorage

	// A service that periodically checks the dht for outstanding messages
	MessageRetriever *ret.MessageRetriever

	// OfflineMessageFailoverTimeout is the duration until the protocol
	// will stop looking for the peer to send a direct message and failover to
	// sending an offline message
	OfflineMessageFailoverTimeout time.Duration

	// A service that periodically republishes active pointers
	PointerRepublisher *rep.PointerRepublisher

	// Optional nodes to push user data to
	PushNodes []peer.ID

	// The user-agent for this node
	UserAgent string

	// A dialer for Tor if available
	TorDialer proxy.Dialer

	// Manage blocked peers
	BanManager *net.BanManager

	// Allow other nodes to push data to this node for storage
	AcceptStoreRequests bool

	// RecordAgingNotifier is a worker that walks the cases datastore to
	// notify the user as disputes age past certain thresholds
	RecordAgingNotifier *recordAgingNotifier

	// Generic pubsub interface
	Pubsub ipfs.Pubsub

	// The master private key derived from the mnemonic
	MasterPrivateKey *hdkeychain.ExtendedKey

	// The number of DHT records to collect before returning. The larger the number
	// the slower the query but the less likely we will get an old record.
	IPNSQuorumSize uint

	TestnetEnable        bool
	RegressionTestEnable bool

	PublishLock sync.Mutex
	seedLock    sync.Mutex

	InitalPublishComplete bool

	// InboundMsgScanner is a worker that scans the messages
	// table and tries to retry a failed order message
	InboundMsgScanner *inboundMessageScanner
}

// TestNetworkEnabled indicates whether the node is operating with test parameters
func (n *OpenBazaarNode) TestNetworkEnabled() bool { return n.TestnetEnable }

// RegressionNetworkEnabled indicates whether the node is operating with regression parameters
func (n *OpenBazaarNode) RegressionNetworkEnabled() bool { return n.RegressionTestEnable }

// SeedNode - publish to IPNS
func (n *OpenBazaarNode) SeedNode() error {
	n.seedLock.Lock()
	err := ipfs.UnPinDir(n.IpfsNode, n.RootHash)
	if err != nil {
		log.Errorf("unpinning old root: %s", err.Error())
	}
	var aerr error
	var rootHash string
	// There's an IPFS bug on Windows that might be related to the Windows indexer that could cause this to fail
	// If we fail the first time, let's retry a couple times before giving up.
	for i := 0; i < 3; i++ {
		rootHash, aerr = ipfs.AddDirectory(n.IpfsNode, path.Join(n.RepoPath, "root"))
		if aerr == nil {
			break
		}
		time.Sleep(time.Millisecond * 500)
	}
	if aerr != nil {
		n.seedLock.Unlock()
		return aerr
	}
	n.RootHash = rootHash

	n.seedLock.Unlock()
	n.InitalPublishComplete = true
	go n.publish(rootHash)
	return nil
}

func (n *OpenBazaarNode) publish(hash string) {
	// Multiple publishes may have been queued
	// We only need to publish the most recent
	n.PublishLock.Lock()
	defer n.PublishLock.Unlock()
	if hash != n.RootHash {
		return
	}

	if inflightPublishRequests == 0 {
		n.Broadcast <- repo.StatusNotification{Status: "publishing"}
	}

	err := n.sendToPushNodes(hash)
	if err != nil {
		log.Error(err)
		return
	}

	go func() {
		// Update search endpoint with published hash
		peerId, _ := n.GetNodeID()
		endpoint := fmt.Sprintf("https://search.ob1.io/update/%s/%s", peerId.PeerID, hash)
		log.Infof("Publishing new rootHash to: %s\n", endpoint)

		var client *http.Client
		if n.TorDialer != nil {
			tbTransport := &http.Transport{Dial: n.TorDialer.Dial}
			client = &http.Client{Transport: tbTransport, Timeout: time.Second * 30}
		} else {
			client = &http.Client{Timeout: time.Second * 30}
		}

		resp, err := client.Get(endpoint)
		if err != nil {
			log.Errorf("Search update did not succeed. %v\n", err)
		}
		log.Debugf("%s response: %v", endpoint, resp)
	}()

	inflightPublishRequests++
	err = ipfs.Publish(n.IpfsNode, hash)

	inflightPublishRequests--
	if inflightPublishRequests == 0 {
		if err != nil {
			log.Error(err)
			n.Broadcast <- repo.StatusNotification{Status: "error publishing"}
		} else {
			n.Broadcast <- repo.StatusNotification{Status: "publish complete"}
		}
	}
}

func (n *OpenBazaarNode) sendToPushNodes(hash string) error {
	id, err := cid.Decode(hash)
	if err != nil {
		return err
	}

	var graph []cid.Cid
	if len(n.PushNodes) > 0 {
		graph, err = ipfs.FetchGraph(n.IpfsNode, &id)
		if err != nil {
			return err
		}
		pointers, err := n.Datastore.Pointers().GetByPurpose(ipfs.MESSAGE)
		if err != nil {
			return err
		}
		// Check if we're seeding any outgoing messages and add their CIDs to the graph
		for _, p := range pointers {
			if len(p.Value.Addrs) > 0 {
				s, err := p.Value.Addrs[0].ValueForProtocol(ma.P_IPFS)
				if err != nil {
					continue
				}
				c, err := cid.Decode(s)
				if err != nil {
					continue
				}
				graph = append(graph, c)
			}
		}
	}
	for _, p := range n.PushNodes {
		go n.retryableSeedStoreToPeer(p, hash, graph)
	}

	return nil
}

func (n *OpenBazaarNode) retryableSeedStoreToPeer(pid peer.ID, graphHash string, graph []cid.Cid) {
	var retryTimeout = 2 * time.Second
	for {
		if graphHash != n.RootHash {
			log.Errorf("root hash has changed, aborting push to %s", pid.Pretty())
			return
		}
		err := n.SendStore(pid.Pretty(), graph)
		if err != nil {
			if retryTimeout > 8*time.Second {
				log.Errorf("error pushing to peer %s: %s", pid.Pretty(), err.Error())
				return
			}
			log.Errorf("error pushing to peer %s...backing off: %s", pid.Pretty(), err.Error())
			time.Sleep(retryTimeout)
			retryTimeout *= 2
			continue
		}
		return
	}
}

// SetUpRepublisher - periodic publishing to IPNS
func (n *OpenBazaarNode) SetUpRepublisher(interval time.Duration) {
	if interval == 0 {
		return
	}
	ticker := time.NewTicker(interval)
	go func() {
		for range ticker.C {
			err := n.UpdateFollow()
			if err != nil {
				log.Error(err)
			}
			err = n.SeedNode()
			if err != nil {
				log.Error(err)
			}
		}
	}()
}

/*EncryptMessage This is a placeholder until the libsignal is operational.
  For now we will just encrypt outgoing offline messages with the long lived identity key.
  Optionally you may provide a public key, to avoid doing an IPFS lookup */
func (n *OpenBazaarNode) EncryptMessage(peerID peer.ID, peerKey *libp2p.PubKey, message []byte) (ct []byte, rerr error) {
	ctx, cancel := context.WithTimeout(context.Background(), n.OfflineMessageFailoverTimeout)
	defer cancel()
	if peerKey == nil {
		var (
			pubKey libp2p.PubKey
			store  = n.IpfsNode.Repo.Datastore()
		)
		keyval, err := ipfs.GetCachedPubkey(store, peerID.Pretty())
		if err != nil {
			pubKey, err = routing.GetPublicKey(n.IpfsNode.Routing, ctx, peerID)
			if err != nil {
				log.Errorf("Failed to find public key for %s", peerID.Pretty())
				return nil, err
			}
		} else {
			pubKey, err = libp2p.UnmarshalPublicKey(keyval)
			if err != nil {
				log.Errorf("Failed to find public key for %s", peerID.Pretty())
				return nil, err
			}
		}
		peerKey = &pubKey
	}
	if peerID.MatchesPublicKey(*peerKey) {
		ciphertext, err := net.Encrypt(*peerKey, message)
		if err != nil {
			return nil, err
		}
		return ciphertext, nil
	}
	log.Errorf("peer public key and id do not match for peer: %s", peerID.Pretty())
	return nil, errors.New("peer public key and id do not match")
}

// IPFSIdentityString - IPFS identifier
func (n *OpenBazaarNode) IPFSIdentityString() string {
	return n.IpfsNode.Identity.Pretty()
}

// GetNodeID returns the protobuf representing the node's identity and crypto
// keys with the peer ID
func (n *OpenBazaarNode) GetNodeID() (*pb.ID, error) {
	var id = new(pb.ID)
	id.PeerID = n.IpfsNode.Identity.Pretty()

	if p, err := n.GetProfile(); err == nil {
		id.Handle = p.Handle
	}

	p := new(pb.ID_Pubkeys)
	pubkey, err := n.IpfsNode.PrivateKey.GetPublic().Bytes()
	if err != nil {
		return nil, fmt.Errorf("ipfs pubkey bytes: %s", err.Error())
	}
	p.Identity = pubkey
	coinPubkey, err := n.MasterPrivateKey.ECPubKey()
	if err != nil {
		return nil, fmt.Errorf("master pubkey: %s", err.Error())
	}
	p.Bitcoin = coinPubkey.SerializeCompressed()
	id.Pubkeys = p

	coinPrivKey, err := n.MasterPrivateKey.ECPrivKey()
	if err != nil {
		return nil, fmt.Errorf("master privkey: %s", err.Error())
	}
	coinSig, err := coinPrivKey.Sign([]byte(id.PeerID))
	if err != nil {
		return nil, fmt.Errorf("sign id: %s", err.Error())
	}
	id.BitcoinSig = coinSig.Serialize()

	return id, nil
}

// Sign returns a signature for the payload signed by the IPFS private key
func (n *OpenBazaarNode) Sign(payload []byte) ([]byte, error) {
	return n.IpfsNode.PrivateKey.Sign(payload)
}<|MERGE_RESOLUTION|>--- conflicted
+++ resolved
@@ -32,11 +32,7 @@
 
 const (
 	// VERSION - current version
-<<<<<<< HEAD
-	VERSION = "0.14.r-rc1"
-=======
 	VERSION = "0.14.4"
->>>>>>> 54560b65
 	// USERAGENT - user-agent header string
 	USERAGENT = "/openbazaar-go:" + VERSION + "/"
 )
