package core

import (
	"crypto/rand"
	"crypto/sha256"
	"encoding/hex"
	"errors"
	"fmt"
	"github.com/OpenBazaar/jsonpb"
	"github.com/OpenBazaar/openbazaar-go/ipfs"
	"github.com/OpenBazaar/openbazaar-go/pb"
	"github.com/OpenBazaar/spvwallet"
	"github.com/btcsuite/btcd/chaincfg/chainhash"
	"github.com/btcsuite/btcd/txscript"
	"github.com/btcsuite/btcd/wire"
	"github.com/btcsuite/btcutil"
	hd "github.com/btcsuite/btcutil/hdkeychain"
	"github.com/golang/protobuf/proto"
	"github.com/golang/protobuf/ptypes"
	"github.com/golang/protobuf/ptypes/timestamp"
	ipfspath "github.com/ipfs/go-ipfs/path"
	mh "gx/ipfs/QmYDds3421prZgqKbLpEK7T9Aa2eVdQ7o3YarX1LVLdP2J/go-multihash"
	peer "gx/ipfs/QmfMmLGoKzCHDN7cGgk64PJr4iipzidDRME8HABSJqvmhC/go-libp2p-peer"
	crypto "gx/ipfs/QmfWDLQjGjVe4fr5CoztYW2DYYjRysMJrFe1RCsXLPTf46/go-libp2p-crypto"
	"strings"
	"time"
)

type option struct {
	Name  string `json:"name"`
	Value string `json:"value"`
}

type shippingOption struct {
	Name    string `json:"name"`
	Service string `json:"service"`
}

type item struct {
	ListingHash string         `json:"listingHash"`
	Quantity    int            `json:"quantity"`
	Options     []option       `json:"options"`
	Shipping    shippingOption `json:"shipping"`
	Memo        string         `json:"memo"`
	Coupons     []string       `json:"coupons"`
}

type PurchaseData struct {
	ShipTo               string  `json:"shipTo"`
	Address              string  `json:"address"`
	City                 string  `json:"city"`
	State                string  `json:"state"`
	PostalCode           string  `json:"postalCode"`
	CountryCode          string  `json:"countryCode"`
	AddressNotes         string  `json:"addressNotes"`
	Moderator            string  `json:"moderator"`
	Items                []item  `json:"items"`
	AlternateContactInfo string  `json:"alternateContactInfo"`
	RefundAddress        *string `json:"refundAddress"` //optional, can be left out of json
}

func (n *OpenBazaarNode) Purchase(data *PurchaseData) (orderId string, paymentAddress string, paymentAmount uint64, vendorOnline bool, err error) {
	contract := new(pb.RicardianContract)
	order := new(pb.Order)
	if data.RefundAddress != nil {
		order.RefundAddress = *(data.RefundAddress)
	} else {
		order.RefundAddress = n.Wallet.CurrentAddress(spvwallet.INTERNAL).EncodeAddress()
	}
	shipping := &pb.Order_Shipping{
		ShipTo:     data.ShipTo,
		Address:    data.Address,
		City:       data.City,
		State:      data.State,
		PostalCode: data.PostalCode,
		Country:    pb.CountryCode(pb.CountryCode_value[data.CountryCode]),
	}
	order.Shipping = shipping

	id := new(pb.ID)
	profile, err := n.GetProfile()
	if err == nil {
		id.BlockchainID = profile.Handle
	}

	id.Guid = n.IpfsNode.Identity.Pretty()
	pubkey, err := n.IpfsNode.PrivateKey.GetPublic().Bytes()
	if err != nil {
		return "", "", 0, false, err
	}
	keys := new(pb.ID_Pubkeys)
	keys.Guid = pubkey
	ecPubKey, err := n.Wallet.MasterPublicKey().ECPubKey()
	if err != nil {
		return "", "", 0, false, err
	}
	keys.Bitcoin = ecPubKey.SerializeCompressed()
	id.Pubkeys = keys
	// Sign the GUID with the Bitcoin key
	ecPrivKey, err := n.Wallet.MasterPrivateKey().ECPrivKey()
	if err != nil {
		return "", "", 0, false, err
	}
	sig, err := ecPrivKey.Sign([]byte(id.Guid))
	id.BitcoinSig = sig.Serialize()
	order.BuyerID = id

	ts := new(timestamp.Timestamp)
	ts.Seconds = time.Now().Unix()
	ts.Nanos = 0
	order.Timestamp = ts
	order.AlternateContactInfo = data.AlternateContactInfo

	var ratingKeys [][]byte
	for range data.Items {
		// FIXME: bug here. This should use a different key for each item. This code doesn't look like it will do that.
		// Also the fix for this will also need to be included in the rating signing code.
		ratingKey, err := n.Wallet.MasterPublicKey().Child(uint32(ts.Seconds))
		if err != nil {
			return "", "", 0, false, err
		}
		ecRatingKey, err := ratingKey.ECPubKey()
		if err != nil {
			return "", "", 0, false, err
		}
		ratingKeys = append(ratingKeys, ecRatingKey.SerializeCompressed())
	}
	order.RatingKeys = ratingKeys

	addedListings := make(map[string]*pb.Listing)
	for _, item := range data.Items {
		i := new(pb.Order_Item)

		/* It is possible that multiple items could refer to the same listing if the buyer is ordering
		   multiple items with different variants. If it is multiple items of the same variant they can just
		   use the quantity field. But different variants require two separate item entries. However,
		   in this case we do not need to add the listing to the contract twice. Just once is sufficient.
		   So let's check to see if that's the case here and handle it. */
		_, exists := addedListings[item.ListingHash]

		listing := new(pb.Listing)
		if !exists {
			// Let's fetch the listing, should be cached
			b, err := ipfs.Cat(n.Context, item.ListingHash)
			if err != nil {
				return "", "", 0, false, err
			}
			rc := new(pb.RicardianContract)
			err = jsonpb.UnmarshalString(string(b), rc)
			if err != nil {
				return "", "", 0, false, err
			}
			if err := validateVersionNumber(rc); err != nil {
				return "", "", 0, false, err
			}
			if err := validateVendorID(rc); err != nil {
				return "", "", 0, false, err
			}
			if err := validateListing(rc.VendorListings[0]); err != nil {
				return "", "", 0, false, fmt.Errorf("Listing failed to validate, reason: %q", err.Error())
			}
			if err := verifySignaturesOnListing(rc); err != nil {
				return "", "", 0, false, err
			}
			contract.VendorListings = append(contract.VendorListings, rc.VendorListings[0])
			contract.Signatures = append(contract.Signatures, rc.Signatures[0])
			addedListings[item.ListingHash] = rc.VendorListings[0]
			listing = rc.VendorListings[0]
		} else {
			listing = addedListings[item.ListingHash]
		}

		if strings.ToLower(listing.Metadata.AcceptedCurrency) != strings.ToLower(n.Wallet.CurrencyCode()) {
			return "", "", 0, false, fmt.Errorf("Contract only accepts %s, our wallet uses %s", listing.Metadata.AcceptedCurrency, n.Wallet.CurrencyCode())
		}

		// Validate the selected options
		listingOptions := make(map[string]*pb.Listing_Item_Option)
		for _, opt := range listing.Item.Options {
			listingOptions[strings.ToLower(opt.Name)] = opt
		}
		for _, uopt := range item.Options {
<<<<<<< HEAD
			userOptions = append(userOptions, uopt)
		}
		for _, checkOpt := range userOptions {
			for _, o := range listing.Item.Options {
				if strings.ToLower(o.Name) == strings.ToLower(checkOpt.Name) {
					var validVariant bool = false
					for _, v := range o.Variants {
						if strings.ToLower(v) == strings.ToLower(checkOpt.Value) {
							validVariant = true
						}
					}
					if validVariant == false {
						return "", "", 0, false, errors.New("Selected variant not in listing")
					}
				}
			}
		check:
			for i, lopt := range listingOptions {
				if strings.ToLower(checkOpt.Name) == strings.ToLower(lopt) {
					listingOptions = append(listingOptions[:i], listingOptions[i+1:]...)
					continue check
				}
=======
			_, ok := listingOptions[strings.ToLower(uopt.Name)]
			if !ok {
				return "", "", 0, false, errors.New("Selected variant not in listing")
>>>>>>> f3507df6
			}
			delete(listingOptions, strings.ToLower(uopt.Name))
		}
		if len(listingOptions) > 0 {
			return "", "", 0, false, errors.New("Not all options were selected")
		}

		ser, err := proto.Marshal(listing)
		if err != nil {
			return "", "", 0, false, err
		}
		h := sha256.Sum256(ser)
		encoded, err := mh.Encode(h[:], mh.SHA2_256)
		if err != nil {
			return "", "", 0, false, err
		}
		listingMH, err := mh.Cast(encoded)
		if err != nil {
			return "", "", 0, false, err
		}
		i.ListingHash = listingMH.B58String()
		i.Quantity = uint32(item.Quantity)

		for _, option := range item.Options {
			o := &pb.Order_Item_Option{
				Name:  option.Name,
				Value: option.Value,
			}
			i.Options = append(i.Options, o)
		}
		so := &pb.Order_Item_ShippingOption{
			Name:    item.Shipping.Name,
			Service: item.Shipping.Service,
		}
		i.ShippingOption = so
		i.Memo = item.Memo
		i.CouponCodes = item.Coupons
		order.Items = append(order.Items, i)
	}

	contract.BuyerOrder = order

	// Add payment data and send to vendor
	if data.Moderator != "" { // Moderated payment
		payment := new(pb.Order_Payment)
		payment.Method = pb.Order_Payment_MODERATED
		payment.Moderator = data.Moderator
		ipnsPath := ipfspath.FromString(data.Moderator + "/profile")
		profileBytes, err := ipfs.ResolveThenCat(n.Context, ipnsPath)
		if err != nil {
			return "", "", 0, false, err
		}
		profile := new(pb.Profile)
		err = jsonpb.UnmarshalString(string(profileBytes), profile)
		if err != nil {
			return "", "", 0, false, err
		}
		moderatorKeyBytes, err := hex.DecodeString(profile.BitcoinPubkey)
		if err != nil {
			return "", "", 0, false, err
		}
		total, err := n.CalculateOrderTotal(contract)
		if err != nil {
			return "", "", 0, false, err
		}
		payment.Amount = total

		/* Generate a payment address using the first child key derived from the buyers's,
		   vendors's and moderator's masterPubKey and a random chaincode. */
		chaincode := make([]byte, 32)
		_, err = rand.Read(chaincode)
		if err != nil {
			return "", "", 0, false, err
		}
		parentFP := []byte{0x00, 0x00, 0x00, 0x00}
		hdKey := hd.NewExtendedKey(
			n.Wallet.Params().HDPublicKeyID[:],
			contract.VendorListings[0].VendorID.Pubkeys.Bitcoin,
			chaincode,
			parentFP,
			0,
			0,
			false)

		vendorKey, err := hdKey.Child(0)
		if err != nil {
			return "", "", 0, false, err
		}
		hdKey = hd.NewExtendedKey(
			n.Wallet.Params().HDPublicKeyID[:],
			contract.BuyerOrder.BuyerID.Pubkeys.Bitcoin,
			chaincode,
			parentFP,
			0,
			0,
			false)

		buyerKey, err := hdKey.Child(0)
		if err != nil {
			return "", "", 0, false, err
		}
		hdKey = hd.NewExtendedKey(
			n.Wallet.Params().HDPublicKeyID[:],
			moderatorKeyBytes,
			chaincode,
			parentFP,
			0,
			0,
			false)

		moderatorKey, err := hdKey.Child(0)
		if err != nil {
			return "", "", 0, false, err
		}

		addr, redeemScript, err := n.Wallet.GenerateMultisigScript([]hd.ExtendedKey{*buyerKey, *vendorKey, *moderatorKey}, 2)
		if err != nil {
			return "", "", 0, false, err
		}
		payment.Address = addr.EncodeAddress()
		payment.RedeemScript = hex.EncodeToString(redeemScript)
		payment.Chaincode = hex.EncodeToString(chaincode)
		contract.BuyerOrder.Payment = payment
		contract.BuyerOrder.RefundFee = n.Wallet.GetFeePerByte(spvwallet.NORMAL)

		script, err := txscript.PayToAddrScript(addr)
		if err != nil {
			return "", "", 0, false, err
		}
		n.Wallet.AddWatchedScript(script)

		contract, err = n.SignOrder(contract)
		if err != nil {
			return "", "", 0, false, err
		}

		// Send to order vendor
		resp, err := n.SendOrder(contract.VendorListings[0].VendorID.Guid, contract)
		if err != nil { // Vendor offline
			// Send using offline messaging
			log.Warningf("Vendor %s is offline, sending offline order message", contract.VendorListings[0].VendorID.Guid)
			peerId, err := peer.IDB58Decode(contract.VendorListings[0].VendorID.Guid)
			if err != nil {
				return "", "", 0, false, err
			}
			any, err := ptypes.MarshalAny(contract)
			if err != nil {
				return "", "", 0, false, err
			}
			m := pb.Message{
				MessageType: pb.Message_ORDER,
				Payload:     any,
			}
			k, err := crypto.UnmarshalPublicKey(contract.VendorListings[0].VendorID.Pubkeys.Guid)
			if err != nil {
				return "", "", 0, false, err
			}
			err = n.SendOfflineMessage(peerId, &k, &m)
			if err != nil {
				return "", "", 0, false, err
			}
			orderId, err := n.CalcOrderId(contract.BuyerOrder)
			if err != nil {
				return "", "", 0, false, err
			}
			n.Datastore.Purchases().Put(orderId, *contract, pb.OrderState_PENDING, false)
			return orderId, contract.BuyerOrder.Payment.Address, contract.BuyerOrder.Payment.Amount, false, err
		} else { // Vendor responded
			if resp.MessageType == pb.Message_ERROR {
				return "", "", 0, false, fmt.Errorf("Vendor rejected order, reason: %s", string(resp.Payload.Value))
			}
			if resp.MessageType != pb.Message_ORDER_CONFIRMATION {
				return "", "", 0, false, errors.New("Vendor responded to the order with an incorrect message type")
			}
			rc := new(pb.RicardianContract)
			err := proto.Unmarshal(resp.Payload.Value, rc)
			if err != nil {
				return "", "", 0, false, errors.New("Error parsing the vendor's response")
			}
			contract.VendorOrderConfirmation = rc.VendorOrderConfirmation
			for _, sig := range rc.Signatures {
				if sig.Section == pb.Signature_ORDER_CONFIRMATION {
					contract.Signatures = append(contract.Signatures, sig)
				}
			}
			err = n.ValidateOrderConfirmation(contract, true)
			if err != nil {
				return "", "", 0, false, err
			}
			if contract.VendorOrderConfirmation.PaymentAddress != contract.BuyerOrder.Payment.Address {
				return "", "", 0, false, errors.New("Vendor responded with incorrect multisig address")
			}
			orderId, err := n.CalcOrderId(contract.BuyerOrder)
			if err != nil {
				return "", "", 0, false, err
			}
			n.Datastore.Purchases().Put(orderId, *contract, pb.OrderState_CONFIRMED, true)
			return orderId, contract.VendorOrderConfirmation.PaymentAddress, contract.BuyerOrder.Payment.Amount, true, nil
		}
	} else { // Direct payment
		payment := new(pb.Order_Payment)
		payment.Method = pb.Order_Payment_ADDRESS_REQUEST
		total, err := n.CalculateOrderTotal(contract)
		if err != nil {
			return "", "", 0, false, err
		}
		payment.Amount = total
		contract.BuyerOrder.Payment = payment
		contract, err = n.SignOrder(contract)
		if err != nil {
			return "", "", 0, false, err
		}

		// Send to order vendor and request a payment address
		resp, err := n.SendOrder(contract.VendorListings[0].VendorID.Guid, contract)
		if err != nil { // Vendor offline
			// Change payment code to direct
			payment.Method = pb.Order_Payment_DIRECT

			/* Generate a payment address using the first child key derived from the buyer's
			   and vendors's masterPubKeys and a random chaincode. */
			chaincode := make([]byte, 32)
			_, err := rand.Read(chaincode)
			if err != nil {
				return "", "", 0, false, err
			}
			parentFP := []byte{0x00, 0x00, 0x00, 0x00}
			hdKey := hd.NewExtendedKey(
				n.Wallet.Params().HDPublicKeyID[:],
				contract.VendorListings[0].VendorID.Pubkeys.Bitcoin,
				chaincode,
				parentFP,
				0,
				0,
				false)

			vendorKey, err := hdKey.Child(0)
			if err != nil {
				return "", "", 0, false, err
			}
			hdKey = hd.NewExtendedKey(
				n.Wallet.Params().HDPublicKeyID[:],
				contract.BuyerOrder.BuyerID.Pubkeys.Bitcoin,
				chaincode,
				parentFP,
				0,
				0,
				false)

			buyerKey, err := hdKey.Child(0)
			if err != nil {
				return "", "", 0, false, err
			}
			addr, redeemScript, err := n.Wallet.GenerateMultisigScript([]hd.ExtendedKey{*buyerKey, *vendorKey}, 1)
			if err != nil {
				return "", "", 0, false, err
			}
			payment.Address = addr.EncodeAddress()
			payment.RedeemScript = hex.EncodeToString(redeemScript)
			payment.Chaincode = hex.EncodeToString(chaincode)

			script, err := txscript.PayToAddrScript(addr)
			if err != nil {
				return "", "", 0, false, err
			}
			n.Wallet.AddWatchedScript(script)

			contract, err = n.SignOrder(contract)
			if err != nil {
				return "", "", 0, false, err
			}

			// Send using offline messaging
			log.Warningf("Vendor %s is offline, sending offline order message", contract.VendorListings[0].VendorID.Guid)
			peerId, err := peer.IDB58Decode(contract.VendorListings[0].VendorID.Guid)
			if err != nil {
				return "", "", 0, false, err
			}
			any, err := ptypes.MarshalAny(contract)
			if err != nil {
				return "", "", 0, false, err
			}
			m := pb.Message{
				MessageType: pb.Message_ORDER,
				Payload:     any,
			}
			k, err := crypto.UnmarshalPublicKey(contract.VendorListings[0].VendorID.Pubkeys.Guid)
			if err != nil {
				return "", "", 0, false, err
			}
			err = n.SendOfflineMessage(peerId, &k, &m)
			if err != nil {
				return "", "", 0, false, err
			}
			orderId, err := n.CalcOrderId(contract.BuyerOrder)
			if err != nil {
				return "", "", 0, false, err
			}
			n.Datastore.Purchases().Put(orderId, *contract, pb.OrderState_PENDING, false)
			return orderId, contract.BuyerOrder.Payment.Address, contract.BuyerOrder.Payment.Amount, false, err
		} else { // Vendor responded
			if resp.MessageType == pb.Message_ERROR {
				return "", "", 0, false, fmt.Errorf("Vendor rejected order, reason: %s", string(resp.Payload.Value))
			}
			if resp.MessageType != pb.Message_ORDER_CONFIRMATION {
				return "", "", 0, false, errors.New("Vendor responded to the order with an incorrect message type")
			}
			rc := new(pb.RicardianContract)
			err := proto.Unmarshal(resp.Payload.Value, rc)
			if err != nil {
				return "", "", 0, false, errors.New("Error parsing the vendor's response")
			}
			contract.VendorOrderConfirmation = rc.VendorOrderConfirmation
			for _, sig := range rc.Signatures {
				if sig.Section == pb.Signature_ORDER_CONFIRMATION {
					contract.Signatures = append(contract.Signatures, sig)
				}
			}
			err = n.ValidateOrderConfirmation(contract, true)
			if err != nil {
				return "", "", 0, false, err
			}
			orderId, err := n.CalcOrderId(contract.BuyerOrder)
			if err != nil {
				return "", "", 0, false, err
			}
			n.Datastore.Purchases().Put(orderId, *contract, pb.OrderState_CONFIRMED, true)
			return orderId, contract.VendorOrderConfirmation.PaymentAddress, contract.BuyerOrder.Payment.Amount, true, nil
		}
	}
}

func (n *OpenBazaarNode) CancelOfflineOrder(contract *pb.RicardianContract, records []*spvwallet.TransactionRecord) error {
	orderId, err := n.CalcOrderId(contract.BuyerOrder)
	if err != nil {
		return err
	}
	// Sweep the temp address into our wallet
	var utxos []spvwallet.Utxo
	for _, r := range records {
		if !r.Spent && r.Value > 0 {
			u := spvwallet.Utxo{}
			scriptBytes, err := hex.DecodeString(r.ScriptPubKey)
			if err != nil {
				return err
			}
			u.ScriptPubkey = scriptBytes
			hash, err := chainhash.NewHashFromStr(r.Txid)
			if err != nil {
				return err
			}
			outpoint := wire.NewOutPoint(hash, r.Index)
			u.Op = *outpoint
			u.Value = r.Value
			utxos = append(utxos, u)
		}
	}

	chaincode, err := hex.DecodeString(contract.BuyerOrder.Payment.Chaincode)
	if err != nil {
		return err
	}
	parentFP := []byte{0x00, 0x00, 0x00, 0x00}
	mPrivKey := n.Wallet.MasterPrivateKey()
	if err != nil {
		return err
	}
	mECKey, err := mPrivKey.ECPrivKey()
	if err != nil {
		return err
	}
	hdKey := hd.NewExtendedKey(
		n.Wallet.Params().HDPrivateKeyID[:],
		mECKey.Serialize(),
		chaincode,
		parentFP,
		0,
		0,
		true)

	buyerKey, err := hdKey.Child(0)
	if err != nil {
		return err
	}
	redeemScript, err := hex.DecodeString(contract.BuyerOrder.Payment.RedeemScript)
	refundAddress, err := btcutil.DecodeAddress(contract.BuyerOrder.RefundAddress, n.Wallet.Params())
	if err != nil {
		return err
	}
	err = n.Wallet.SweepMultisig(utxos, &refundAddress, buyerKey, redeemScript, spvwallet.NORMAL)
	if err != nil {
		return err
	}
	err = n.SendCancel(contract.VendorListings[0].VendorID.Guid, orderId)
	if err != nil {
		return err
	}
	n.Datastore.Purchases().Put(orderId, *contract, pb.OrderState_CANCELED, true)
	return nil
}

func (n *OpenBazaarNode) CalcOrderId(order *pb.Order) (string, error) {
	ser, err := proto.Marshal(order)
	if err != nil {
		return "", err
	}
	orderBytes := sha256.Sum256(ser)
	encoded, err := mh.Encode(orderBytes[:], mh.SHA2_256)
	if err != nil {
		return "", err
	}
	multihash, err := mh.Cast(encoded)
	if err != nil {
		return "", err
	}
	return multihash.B58String(), nil
}

func (n *OpenBazaarNode) CalculateOrderTotal(contract *pb.RicardianContract) (uint64, error) {
	if n.ExchangeRates != nil {
		n.ExchangeRates.GetLatestRate("") // Refresh the exchange rates
	}
	var total uint64
	physicalGoods := make(map[string]*pb.Listing)

	// Calculate the price of each item
	for _, item := range contract.BuyerOrder.Items {
		var itemTotal uint64
		l, err := GetListingFromHash(item.ListingHash, contract)
		if err != nil {
			return 0, fmt.Errorf("Listing not found in contract for item %s", item.ListingHash)
		}
		if l.Metadata.ContractType == pb.Listing_Metadata_PHYSICAL_GOOD {
			physicalGoods[item.ListingHash] = l
		}
		satoshis, err := n.getPriceInSatoshi(l.Metadata.PricingCurrency, l.Item.Price)
		if err != nil {
			return 0, err
		}
		itemTotal += satoshis
		selectedSku, err := GetSelectedSku(l, item.Options)
		if err != nil {
			return 0, err
		}
		skuExists := false
		for i, sku := range l.Item.Skus {
			if selectedSku == i {
				skuExists = true
				if sku.Surcharge != 0 {
					satoshis, err := n.getPriceInSatoshi(l.Metadata.PricingCurrency, uint64(sku.Surcharge))
					if err != nil {
						return 0, err
					}
					if sku.Surcharge < 0 {
						satoshis = -satoshis
					}
					itemTotal += satoshis
				}
				if !skuExists {
					return 0, errors.New("Selected variant not found in listing")
				}
				break
			}
		}
		// Subtract any coupons
		for _, couponCode := range item.CouponCodes {
			for _, vendorCoupon := range l.Coupons {
				h := sha256.Sum256([]byte(couponCode))
				encoded, err := mh.Encode(h[:], mh.SHA2_256)
				if err != nil {
					return 0, err
				}
				multihash, err := mh.Cast(encoded)
				if err != nil {
					return 0, err
				}
				if multihash.B58String() == vendorCoupon.GetHash() {
					if discount := vendorCoupon.GetPriceDiscount(); discount > 0 {
						itemTotal -= discount
					} else if discount := vendorCoupon.GetPercentDiscount(); discount > 0 {
						itemTotal -= uint64((float32(itemTotal) * (discount / 100)))
					}
				}
			}
		}
		// Apply tax
		for _, tax := range l.Taxes {
			for _, taxRegion := range tax.TaxRegions {
				if contract.BuyerOrder.Shipping.Country == taxRegion {
					itemTotal += uint64((float32(itemTotal) * (tax.Percentage / 100)))
				}
			}
		}
		itemTotal *= uint64(item.Quantity)
		total += itemTotal
	}

	// Add in shipping costs
	type combinedShipping struct {
		quantity int
		price    uint64
		add      bool
		modifier uint64
	}
	var combinedOptions []combinedShipping

	var shippingTotal uint64
	for listingHash, listing := range physicalGoods {
		for _, item := range contract.BuyerOrder.Items {
			if item.ListingHash == listingHash {
				var itemShipping uint64
				// Check selected option exists
				var option *pb.Listing_ShippingOption
				for _, shippingOption := range listing.ShippingOptions {
					if shippingOption.Name == item.ShippingOption.Name {
						option = shippingOption
						break
					}
				}
				if option == nil {
					return 0, errors.New("Shipping option not found in listing")
				}

				// Check that this option ships to us
				shipsToMe := false
				for _, country := range option.Regions {
					if country == contract.BuyerOrder.Shipping.Country || country == pb.CountryCode_ALL {
						shipsToMe = true
						break
					}
				}
				if !shipsToMe {
					return 0, errors.New("Listing does ship to selected country")
				}

				// Check service exists
				var service *pb.Listing_ShippingOption_Service
				for _, shippingService := range option.Services {
					if strings.ToLower(shippingService.Name) == strings.ToLower(item.ShippingOption.Service) {
						service = shippingService
					}
				}
				if service == nil {
					return 0, errors.New("Shipping service not found in listing")
				}
				shippingSatoshi, err := n.getPriceInSatoshi(listing.Metadata.PricingCurrency, service.Price)
				if err != nil {
					return 0, err
				}
				shippingPrice := uint64(item.Quantity) * shippingSatoshi
				itemShipping += shippingPrice
				shippingTaxPercentage := float32(0)

				// Calculate tax percentage
				for _, tax := range listing.Taxes {
					for _, taxRegion := range tax.TaxRegions {
						if contract.BuyerOrder.Shipping.Country == taxRegion && tax.TaxShipping {
							shippingTaxPercentage = tax.Percentage / 100
						}
					}
				}

				// Apply shipping rules
				if option.ShippingRules != nil {
					for _, rule := range option.ShippingRules.Rules {
						switch option.ShippingRules.RuleType {
						case pb.Listing_ShippingOption_ShippingRules_QUANTITY_DISCOUNT:
							if item.Quantity >= rule.MinRange && item.Quantity <= rule.MaxRange {
								rulePrice, err := n.getPriceInSatoshi(listing.Metadata.PricingCurrency, rule.Price)
								if err != nil {
									return 0, err
								}
								itemShipping -= rulePrice
							}
						case pb.Listing_ShippingOption_ShippingRules_FLAT_FEE_QUANTITY_RANGE:
							if item.Quantity >= rule.MinRange && item.Quantity <= rule.MaxRange {
								itemShipping -= shippingPrice
								rulePrice, err := n.getPriceInSatoshi(listing.Metadata.PricingCurrency, rule.Price)
								if err != nil {
									return 0, err
								}
								itemShipping += rulePrice
							}
						case pb.Listing_ShippingOption_ShippingRules_FLAT_FEE_WEIGHT_RANGE:
							weight := listing.Item.Grams * float32(item.Quantity)
							if uint32(weight) >= rule.MinRange && uint32(weight) <= rule.MaxRange {
								itemShipping -= shippingPrice
								rulePrice, err := n.getPriceInSatoshi(listing.Metadata.PricingCurrency, rule.Price)
								if err != nil {
									return 0, err
								}
								itemShipping += rulePrice
							}
						case pb.Listing_ShippingOption_ShippingRules_COMBINED_SHIPPING_ADD:
							itemShipping -= shippingPrice
							rulePrice, err := n.getPriceInSatoshi(listing.Metadata.PricingCurrency, rule.Price)
							rulePrice += uint64(float32(rulePrice) * shippingTaxPercentage)
							shippingSatoshi += uint64(float32(shippingSatoshi) * shippingTaxPercentage)
							if err != nil {
								return 0, err
							}
							cs := combinedShipping{
								quantity: int(item.Quantity),
								price:    shippingSatoshi,
								add:      true,
								modifier: rulePrice,
							}
							combinedOptions = append(combinedOptions, cs)

						case pb.Listing_ShippingOption_ShippingRules_COMBINED_SHIPPING_SUBTRACT:
							itemShipping -= shippingPrice
							rulePrice, err := n.getPriceInSatoshi(listing.Metadata.PricingCurrency, rule.Price)
							rulePrice += uint64(float32(rulePrice) * shippingTaxPercentage)
							shippingSatoshi += uint64(float32(shippingSatoshi) * shippingTaxPercentage)
							if err != nil {
								return 0, err
							}
							cs := combinedShipping{
								quantity: int(item.Quantity),
								price:    shippingSatoshi,
								add:      false,
								modifier: rulePrice,
							}
							combinedOptions = append(combinedOptions, cs)
						}
					}
				}
				// Apply tax
				itemShipping += uint64(float32(itemShipping) * shippingTaxPercentage)
				shippingTotal += itemShipping
			}
		}
	}

	// Process combined shipping rules
	if len(combinedOptions) > 0 {
		lowestPrice := int64(-1)
		for _, v := range combinedOptions {
			if int64(v.price) < lowestPrice || lowestPrice == -1 {
				lowestPrice = int64(v.price)
			}
		}
		shippingTotal += uint64(lowestPrice)
		for _, o := range combinedOptions {
			modifier := o.modifier
			modifier *= (uint64(o.quantity) - 1)
			if o.add {
				shippingTotal += modifier
			} else {
				shippingTotal -= modifier
			}
		}
	}

	total += shippingTotal
	return total, nil
}

func (n *OpenBazaarNode) getPriceInSatoshi(currencyCode string, amount uint64) (uint64, error) {
	if strings.ToLower(currencyCode) == strings.ToLower(n.Wallet.CurrencyCode()) {
		return amount, nil
	}
	exchangeRate, err := n.ExchangeRates.GetExchangeRate(currencyCode)
	if err != nil {
		return 0, err
	}
	formatedAmount := float64(amount) / 100
	btc := formatedAmount / exchangeRate
	satoshis := btc * float64(n.ExchangeRates.UnitsPerCoin())
	return uint64(satoshis), nil
}

func verifySignaturesOnOrder(contract *pb.RicardianContract) error {
	if err := verifyMessageSignature(
		contract.BuyerOrder,
		contract.BuyerOrder.BuyerID.Pubkeys.Guid,
		contract.Signatures,
		pb.Signature_ORDER,
		contract.BuyerOrder.BuyerID.Guid,
	); err != nil {
		switch err.(type) {
		case noSigError:
			return errors.New("Contract does not contain a signature for the order")
		case invalidSigError:
			return errors.New("Buyer's guid signature on contact failed to verify")
		case matchKeyError:
			return errors.New("Public key in order does not match reported buyer ID")
		default:
			return err
		}
	}

	if err := verifyBitcoinSignature(
		contract.BuyerOrder.BuyerID.Pubkeys.Bitcoin,
		contract.BuyerOrder.BuyerID.BitcoinSig,
		contract.BuyerOrder.BuyerID.Guid,
	); err != nil {
		switch err.(type) {
		case invalidSigError:
			return errors.New("Buyer's bitcoin signature on GUID failed to verify")
		default:
			return err
		}
	}
	return nil
}

func (n *OpenBazaarNode) ValidateOrder(contract *pb.RicardianContract) error {
	listingMap := make(map[string]*pb.Listing)

	// Check order contains all required fields
	if contract.BuyerOrder == nil {
		return errors.New("Contract doesn't contain an order")
	}
	if contract.BuyerOrder.Payment == nil {
		return errors.New("Order doesn't contain a payment")
	}
	if contract.BuyerOrder.BuyerID == nil {
		return errors.New("Order doesn't contain a buyer ID")
	}
	if len(contract.BuyerOrder.Items) == 0 {
		return errors.New("Order hasn't selected any items")
	}
	if len(contract.BuyerOrder.RatingKeys) != len(contract.BuyerOrder.Items) {
		return errors.New("Number of rating keys do not match number of items")
	}
	for _, ratingKey := range contract.BuyerOrder.RatingKeys {
		if len(ratingKey) != 33 {
			return errors.New("Invalid rating key in order")
		}
	}
	if contract.BuyerOrder.Timestamp == nil {
		return errors.New("Order is missing a timestamp")
	}
	if contract.BuyerOrder.Payment.Method == pb.Order_Payment_MODERATED {
		_, err := mh.FromB58String(contract.BuyerOrder.Payment.Moderator)
		if err != nil {
			return errors.New("Invalid moderator")
		}
		var availableMods []string
		for _, listing := range contract.VendorListings {
			availableMods = append(availableMods, listing.Moderators...)
		}
		validMod := false
		for _, mod := range availableMods {
			if mod == contract.BuyerOrder.Payment.Moderator {
				validMod = true
				break
			}
		}
		if !validMod {
			return errors.New("Invalid moderator")
		}
	}

	// Validate that the hash of the items in the contract match claimed hash in the order
	// itemHashes should avoid duplicates
	var itemHashes []string
collectListings:
	for _, item := range contract.BuyerOrder.Items {
		for _, hash := range itemHashes {
			if hash == item.ListingHash {
				continue collectListings
			}
		}
		itemHashes = append(itemHashes, item.ListingHash)
	}
	// TODO: use function for this
	for _, listing := range contract.VendorListings {
		ser, err := proto.Marshal(listing)
		if err != nil {
			return err
		}
		hash := sha256.Sum256(ser)
		encoded, err := mh.Encode(hash[:], mh.SHA2_256)
		if err != nil {
			return err
		}
		multihash, err := mh.Cast(encoded)
		if err != nil {
			return err
		}
		for i, hash := range itemHashes {
			if hash == multihash.B58String() {
				itemHashes = append(itemHashes[:i], itemHashes[i+1:]...)
				listingMap[hash] = listing
			}
		}
	}
	if len(itemHashes) > 0 {
		return errors.New("Item hashes in the order do not match the included listings")
	}

	// Validate the each item in the order is for sale
	for _, listing := range contract.VendorListings {
		if !n.IsItemForSale(listing) {
			return errors.New("Contract contained item that is not for sale")
		}
	}

	// Validate the selected variants
	type inventory struct {
		Slug    string
		Variant int
		Count   int
	}
	var inventoryList []inventory
	for _, item := range contract.BuyerOrder.Items {
		var userOptions []*pb.Order_Item_Option
		var listingOptions []string
		for _, opt := range listingMap[item.ListingHash].Item.Options {
			listingOptions = append(listingOptions, opt.Name)
		}
		for _, uopt := range item.Options {
			userOptions = append(userOptions, uopt)
		}
		inv := inventory{Slug: listingMap[item.ListingHash].Slug}
		selectedVariant, err := GetSelectedSku(listingMap[item.ListingHash], item.Options)
		if err != nil {
			return err
		}
		inv.Variant = selectedVariant
		for _, o := range listingMap[item.ListingHash].Item.Options {
			for _, checkOpt := range userOptions {
				if strings.ToLower(o.Name) == strings.ToLower(checkOpt.Name) {
					var validVariant bool = false
					for _, v := range o.Variants {
						if strings.ToLower(v) == strings.ToLower(checkOpt.Value) {
							validVariant = true
						}
					}
					if validVariant == false {
						return errors.New("Selected variant not in listing")
					}
				}
			check:
				for i, lopt := range listingOptions {
					if strings.ToLower(checkOpt.Name) == strings.ToLower(lopt) {
						listingOptions = append(listingOptions[:i], listingOptions[i+1:]...)
						continue check
					}
				}
			}
		}
		if len(listingOptions) > 0 {
			return errors.New("Not all options were selected")
		}
		// Create inventory paths to check later
		inv.Count = int(item.Quantity)
		inventoryList = append(inventoryList, inv)
	}

	// Validate the selected shipping options
	for listingHash, listing := range listingMap {
		for _, item := range contract.BuyerOrder.Items {
			if item.ListingHash == listingHash {
				// Check selected option exists
				var option *pb.Listing_ShippingOption
				for _, shippingOption := range listing.ShippingOptions {
					if shippingOption.Name == item.ShippingOption.Name {
						option = shippingOption
						break
					}
				}
				if option == nil {
					return errors.New("Shipping option not found in listing")
				}

				// Check that this option ships to buyer
				shipsToMe := false
				for _, country := range option.Regions {
					if country == contract.BuyerOrder.Shipping.Country || country == pb.CountryCode_ALL {
						shipsToMe = true
						break
					}
				}
				if !shipsToMe {
					return errors.New("Listing does ship to selected country")
				}

				// Check service exists
				var service *pb.Listing_ShippingOption_Service
				for _, shippingService := range option.Services {
					if strings.ToLower(shippingService.Name) == strings.ToLower(item.ShippingOption.Service) {
						service = shippingService
					}
				}
				if service == nil {
					return errors.New("Shipping service not found in listing")
				}
			}
		}
	}

	// Check we have enough inventory
	for _, inv := range inventoryList {
		amt, err := n.Datastore.Inventory().GetSpecific(inv.Slug, inv.Variant)
		if err != nil {
			return errors.New("Vendor has no inventory for the selected variant.")
		}
		if amt >= 0 && amt < inv.Count {
			return fmt.Errorf("Not enough inventory for item %s:%d, only %d in stock", inv.Slug, inv.Variant, amt)
		}
	}

	// Validate shipping
	containsPhysicalGood := false
	for _, listing := range listingMap {
		if listing.Metadata.ContractType == pb.Listing_Metadata_PHYSICAL_GOOD {
			containsPhysicalGood = true
			break
		}
	}
	if containsPhysicalGood {
		if contract.BuyerOrder.Shipping == nil {
			return errors.New("Order is missing shipping object")
		}
		if contract.BuyerOrder.Shipping.Address == "" {
			return errors.New("Shipping address is empty")
		}
		if contract.BuyerOrder.Shipping.City == "" {
			return errors.New("Shipping city is empty")
		}
		if contract.BuyerOrder.Shipping.ShipTo == "" {
			return errors.New("Ship to name is empty")
		}
		if contract.BuyerOrder.Shipping.State == "" {
			return errors.New("Shipping state is empty")
		}
	}

	// Validate the buyers's signature on the order
	err := verifySignaturesOnOrder(contract)
	if err != nil {
		return err
	}
	return nil
}

func (n *OpenBazaarNode) ValidateDirectPaymentAddress(order *pb.Order) error {
	chaincode, err := hex.DecodeString(order.Payment.Chaincode)
	if err != nil {
		return err
	}
	parentFP := []byte{0x00, 0x00, 0x00, 0x00}
	mECKey, err := n.Wallet.MasterPublicKey().ECPubKey()
	if err != nil {
		return err
	}
	hdKey := hd.NewExtendedKey(
		n.Wallet.Params().HDPublicKeyID[:],
		mECKey.SerializeCompressed(),
		chaincode,
		parentFP,
		0,
		0,
		false)

	vendorKey, err := hdKey.Child(0)
	if err != nil {
		return err
	}
	hdKey = hd.NewExtendedKey(
		n.Wallet.Params().HDPublicKeyID[:],
		order.BuyerID.Pubkeys.Bitcoin,
		chaincode,
		parentFP,
		0,
		0,
		false)

	buyerKey, err := hdKey.Child(0)
	if err != nil {
		return err
	}
	addr, redeemScript, err := n.Wallet.GenerateMultisigScript([]hd.ExtendedKey{*buyerKey, *vendorKey}, 1)
	if order.Payment.Address != addr.EncodeAddress() {
		return errors.New("Invalid payment address")
	}
	if order.Payment.RedeemScript != hex.EncodeToString(redeemScript) {
		return errors.New("Invalid redeem script")
	}
	return nil
}

func (n *OpenBazaarNode) ValidateModeratedPaymentAddress(order *pb.Order) error {
	ipnsPath := ipfspath.FromString(order.Payment.Moderator + "/profile")
	profileBytes, err := ipfs.ResolveThenCat(n.Context, ipnsPath)
	if err != nil {
		return err
	}
	profile := new(pb.Profile)
	err = jsonpb.UnmarshalString(string(profileBytes), profile)
	if err != nil {
		return err
	}
	moderatorBytes, err := hex.DecodeString(profile.BitcoinPubkey)
	if err != nil {
		return err
	}

	chaincode, err := hex.DecodeString(order.Payment.Chaincode)
	if err != nil {
		return err
	}
	parentFP := []byte{0x00, 0x00, 0x00, 0x00}
	mECKey, err := n.Wallet.MasterPublicKey().ECPubKey()
	if err != nil {
		return err
	}
	hdKey := hd.NewExtendedKey(
		n.Wallet.Params().HDPublicKeyID[:],
		mECKey.SerializeCompressed(),
		chaincode,
		parentFP,
		0,
		0,
		false)

	vendorKey, err := hdKey.Child(0)
	if err != nil {
		return err
	}
	hdKey = hd.NewExtendedKey(
		n.Wallet.Params().HDPublicKeyID[:],
		order.BuyerID.Pubkeys.Bitcoin,
		chaincode,
		parentFP,
		0,
		0,
		false)

	buyerKey, err := hdKey.Child(0)
	if err != nil {
		return err
	}
	hdKey = hd.NewExtendedKey(
		n.Wallet.Params().HDPublicKeyID[:],
		moderatorBytes,
		chaincode,
		parentFP,
		0,
		0,
		false)

	ModeratorKey, err := hdKey.Child(0)
	if err != nil {
		return err
	}
	addr, redeemScript, err := n.Wallet.GenerateMultisigScript([]hd.ExtendedKey{*buyerKey, *vendorKey, *ModeratorKey}, 2)
	if order.Payment.Address != addr.EncodeAddress() {
		return errors.New("Invalid payment address")
	}
	if order.Payment.RedeemScript != hex.EncodeToString(redeemScript) {
		return errors.New("Invalid redeem script")
	}
	return nil
}

func (n *OpenBazaarNode) SignOrder(contract *pb.RicardianContract) (*pb.RicardianContract, error) {
	serializedOrder, err := proto.Marshal(contract.BuyerOrder)
	if err != nil {
		return contract, err
	}
	s := new(pb.Signature)
	s.Section = pb.Signature_ORDER
	if err != nil {
		return contract, err
	}
	guidSig, err := n.IpfsNode.PrivateKey.Sign(serializedOrder)
	if err != nil {
		return contract, err
	}
	s.SignatureBytes = guidSig
	contract.Signatures = append(contract.Signatures, s)
	return contract, nil
}

func validateVendorID(rc *pb.RicardianContract) error {

	if len(rc.VendorListings) == 0 {
		return errors.New("Contract does not contain a listing")
	}
	if rc.VendorListings[0].VendorID == nil {
		return errors.New("VendorID is nil")
	}
	if rc.VendorListings[0].VendorID.Pubkeys == nil {
		return errors.New("Vendor pubkeys is nil")
	}
	vendorPubKey, err := crypto.UnmarshalPublicKey(rc.VendorListings[0].VendorID.Pubkeys.Guid)
	if err != nil {
		return err
	}
	vendorId, err := peer.IDB58Decode(rc.VendorListings[0].VendorID.Guid)
	if err != nil {
		return err
	}
	if !vendorId.MatchesPublicKey(vendorPubKey) {
		return errors.New("Invalid vendor ID")
	}
	return nil
}

func validateVersionNumber(rc *pb.RicardianContract) error {
	if len(rc.VendorListings) == 0 {
		return errors.New("Contract does not contain a listing")
	}
	if rc.VendorListings[0].Metadata == nil {
		return errors.New("Contract does not contain listing metadata")
	}
	if rc.VendorListings[0].Metadata.Version > ListingVersion {
		return errors.New("Unkown listing version. You must upgrade to purchase this listing.")
	}
	return nil
}

func (n *OpenBazaarNode) ValidatePaymentAmount(requestedAmount, paymentAmount uint64) bool {
	settings, _ := n.Datastore.Settings().Get()
	bufferPercent := float32(0)
	if settings.MisPaymentBuffer != nil {
		bufferPercent = *settings.MisPaymentBuffer
	}
	buffer := float32(requestedAmount) * (bufferPercent / 100)
	if float32(paymentAmount)+buffer < float32(requestedAmount) {
		return false
	}
	return true
}

func GetListingFromHash(hash string, contract *pb.RicardianContract) (*pb.Listing, error) {
	for _, listing := range contract.VendorListings {
		ser, err := proto.Marshal(listing)
		if err != nil {
			return nil, err
		}
		h := sha256.Sum256(ser)
		encoded, err := mh.Encode(h[:], mh.SHA2_256)
		if err != nil {
			return nil, err
		}
		listingMH, err := mh.Cast(encoded)
		if err != nil {
			return nil, err
		}
		if hash == listingMH.B58String() {
			return listing, nil
		}
	}
	return nil, errors.New("Not found")
}

func GetSelectedSku(listing *pb.Listing, itemOptions []*pb.Order_Item_Option) (int, error) {
	if len(itemOptions) == 0 && len(listing.Item.Skus) == 1 {
		// Default sku
		return 0, nil
	}
	var selected []int
	for _, s := range listing.Item.Options {
	optionsLoop:
		for _, o := range itemOptions {
			if o.Name == s.Name {
				for i, va := range s.Variants {
					if va == o.Value {
						selected = append(selected, i)
						break optionsLoop
					}
				}
			}
		}
	}
	for i, sku := range listing.Item.Skus {
		if SameSku(selected, sku) {
			return i, nil
		}
	}
	return 0, errors.New("No skus selected")
}

func SameSku(selectedVariants []int, sku *pb.Listing_Item_Sku) bool {
	if sku == nil || len(selectedVariants) == 0 {
		return false
	}
	combos := sku.VariantCombo
	if len(selectedVariants) != len(combos) {
		return false
	}

	for i := range selectedVariants {
		if selectedVariants[i] != int(combos[i]) {
			return false
		}
	}
	return true
}<|MERGE_RESOLUTION|>--- conflicted
+++ resolved
@@ -2,7 +2,6 @@
 
 import (
 	"crypto/rand"
-	"crypto/sha256"
 	"encoding/hex"
 	"errors"
 	"fmt"
@@ -180,34 +179,9 @@
 			listingOptions[strings.ToLower(opt.Name)] = opt
 		}
 		for _, uopt := range item.Options {
-<<<<<<< HEAD
-			userOptions = append(userOptions, uopt)
-		}
-		for _, checkOpt := range userOptions {
-			for _, o := range listing.Item.Options {
-				if strings.ToLower(o.Name) == strings.ToLower(checkOpt.Name) {
-					var validVariant bool = false
-					for _, v := range o.Variants {
-						if strings.ToLower(v) == strings.ToLower(checkOpt.Value) {
-							validVariant = true
-						}
-					}
-					if validVariant == false {
-						return "", "", 0, false, errors.New("Selected variant not in listing")
-					}
-				}
-			}
-		check:
-			for i, lopt := range listingOptions {
-				if strings.ToLower(checkOpt.Name) == strings.ToLower(lopt) {
-					listingOptions = append(listingOptions[:i], listingOptions[i+1:]...)
-					continue check
-				}
-=======
 			_, ok := listingOptions[strings.ToLower(uopt.Name)]
 			if !ok {
 				return "", "", 0, false, errors.New("Selected variant not in listing")
->>>>>>> f3507df6
 			}
 			delete(listingOptions, strings.ToLower(uopt.Name))
 		}
@@ -219,12 +193,7 @@
 		if err != nil {
 			return "", "", 0, false, err
 		}
-		h := sha256.Sum256(ser)
-		encoded, err := mh.Encode(h[:], mh.SHA2_256)
-		if err != nil {
-			return "", "", 0, false, err
-		}
-		listingMH, err := mh.Cast(encoded)
+		listingMH, err := EncodeMultihash(ser)
 		if err != nil {
 			return "", "", 0, false, err
 		}
@@ -614,12 +583,7 @@
 	if err != nil {
 		return "", err
 	}
-	orderBytes := sha256.Sum256(ser)
-	encoded, err := mh.Encode(orderBytes[:], mh.SHA2_256)
-	if err != nil {
-		return "", err
-	}
-	multihash, err := mh.Cast(encoded)
+	multihash, err := EncodeMultihash(ser)
 	if err != nil {
 		return "", err
 	}
@@ -675,12 +639,7 @@
 		// Subtract any coupons
 		for _, couponCode := range item.CouponCodes {
 			for _, vendorCoupon := range l.Coupons {
-				h := sha256.Sum256([]byte(couponCode))
-				encoded, err := mh.Encode(h[:], mh.SHA2_256)
-				if err != nil {
-					return 0, err
-				}
-				multihash, err := mh.Cast(encoded)
+				multihash, err := EncodeMultihash([]byte(couponCode))
 				if err != nil {
 					return 0, err
 				}
@@ -981,12 +940,7 @@
 		if err != nil {
 			return err
 		}
-		hash := sha256.Sum256(ser)
-		encoded, err := mh.Encode(hash[:], mh.SHA2_256)
-		if err != nil {
-			return err
-		}
-		multihash, err := mh.Cast(encoded)
+		multihash, err := EncodeMultihash(ser)
 		if err != nil {
 			return err
 		}
@@ -1343,12 +1297,7 @@
 		if err != nil {
 			return nil, err
 		}
-		h := sha256.Sum256(ser)
-		encoded, err := mh.Encode(h[:], mh.SHA2_256)
-		if err != nil {
-			return nil, err
-		}
-		listingMH, err := mh.Cast(encoded)
+		listingMH, err := EncodeMultihash(ser)
 		if err != nil {
 			return nil, err
 		}
