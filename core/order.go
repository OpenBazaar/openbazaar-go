--- conflicted
+++ resolved
@@ -1366,10 +1366,7 @@
 	if err != nil {
 		return err
 	}
-<<<<<<< HEAD
-=======
-
->>>>>>> e42ae7e5
+
 	if order.Payment.Address != addr.String() {
 		return errors.New("invalid payment address")
 	}
