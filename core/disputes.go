package core

import (
	"crypto/sha256"
	"encoding/hex"
	"errors"
	"fmt"
	"math/big"
	"strconv"
	"sync"
	"time"

	libp2p "gx/ipfs/QmTW4SdgBWq9GjsBsHeUx8WuGxzhgzAf88UMH2w62PC8yK/go-libp2p-crypto"
	"gx/ipfs/QmYVXrKrKHDC9FobgmcmshCDyWwdrfwfanNQN4oxJ9Fk3h/go-libp2p-peer"

	"github.com/OpenBazaar/wallet-interface"
	"github.com/btcsuite/btcd/chaincfg/chainhash"
	"github.com/btcsuite/btcutil"
	hd "github.com/btcsuite/btcutil/hdkeychain"
	"github.com/ethereum/go-ethereum/common/hexutil"
	"github.com/golang/protobuf/proto"
	"github.com/golang/protobuf/ptypes"
	"golang.org/x/net/context"

	"github.com/OpenBazaar/openbazaar-go/ipfs"
	"github.com/OpenBazaar/openbazaar-go/net"
	"github.com/OpenBazaar/openbazaar-go/pb"
	"github.com/OpenBazaar/openbazaar-go/repo"
	"github.com/OpenBazaar/openbazaar-go/repo/db"
	"github.com/OpenBazaar/openbazaar-go/util"
)

// DisputeWg - waitgroup for disputes
var DisputeWg = new(sync.WaitGroup)

// ErrCaseNotFound - case not found err
var ErrCaseNotFound = errors.New("case not found")

// ErrCloseFailureCaseExpired - tried closing expired case err
var ErrCloseFailureCaseExpired = errors.New("unable to close expired case")

// ErrCloseFailureNoOutpoints indicates when a dispute cannot be closed due to neither party
// including outpoints with their dispute
var ErrCloseFailureNoOutpoints = errors.New("unable to close case with missing outpoints")

// ErrOpenFailureOrderExpired - tried disputing expired order err
var ErrOpenFailureOrderExpired = errors.New("unable to open case because order is too old to dispute")

// OpenDispute - open a dispute
func (n *OpenBazaarNode) OpenDispute(orderID string, contract *pb.RicardianContract, records []*wallet.TransactionRecord, claim string) error {
	if !n.verifyEscrowFundsAreDisputeable(contract, records) {
		return ErrOpenFailureOrderExpired
	}
	order, err := repo.ToV5Order(contract.BuyerOrder, n.LookupCurrency)
	if err != nil {
		return err
	}

	var isPurchase bool
	if n.IpfsNode.Identity.Pretty() == order.BuyerID.PeerID {
		isPurchase = true
	}

	dispute := new(pb.Dispute)

	// Create timestamp
	ts, err := ptypes.TimestampProto(time.Now())
	if err != nil {
		return err
	}
	dispute.Timestamp = ts

	// Add claim
	dispute.Claim = claim

	// Create outpoints
	var outpoints []*pb.Outpoint
	for _, r := range records {
		o := new(pb.Outpoint)
		o.Hash = util.NormalizeAddress(r.Txid)
		o.Index = r.Index
		o.BigValue = r.Value.String()
		outpoints = append(outpoints, o)
	}
	dispute.Outpoints = outpoints

	wal, err := n.Multiwallet.WalletForCurrencyCode(order.Payment.AmountCurrency.Code)
	if err != nil {
		return err
	}

	// Add payout address
	dispute.PayoutAddress = wal.CurrentAddress(wallet.EXTERNAL).EncodeAddress()

	// Serialize contract
	ser, err := proto.Marshal(contract)
	if err != nil {
		return err
	}
	dispute.SerializedContract = ser

	// Sign dispute
	rc := new(pb.RicardianContract)
	rc.Dispute = dispute
	rc, err = n.SignDispute(rc)
	if err != nil {
		return err
	}
	contract.Dispute = dispute
	contract.Signatures = append(contract.Signatures, rc.Signatures[0])

	// Send to moderator
	err = n.SendDisputeOpen(order.Payment.Moderator, nil, rc, orderID)
	if err != nil {
		return err
	}

	// Send to counterparty
	var counterparty string
	var counterkey libp2p.PubKey
	if isPurchase {
		counterparty = contract.VendorListings[0].VendorID.PeerID
		counterkey, err = libp2p.UnmarshalPublicKey(contract.VendorListings[0].VendorID.Pubkeys.Identity)
		if err != nil {
			return nil
		}
	} else {
		counterparty = order.BuyerID.PeerID
		counterkey, err = libp2p.UnmarshalPublicKey(order.BuyerID.Pubkeys.Identity)
		if err != nil {
			return nil
		}
	}
	err = n.SendDisputeOpen(counterparty, &counterkey, rc, orderID)
	if err != nil {
		return err
	}

	// Update database
	if isPurchase {
		err = n.Datastore.Purchases().Put(orderID, *contract, pb.OrderState_DISPUTED, true)
		if err != nil {
			log.Error(err)
		}
	} else {
		err = n.Datastore.Sales().Put(orderID, *contract, pb.OrderState_DISPUTED, true)
		if err != nil {
			log.Error(err)
		}
	}
	return nil
}

func (n *OpenBazaarNode) verifyEscrowFundsAreDisputeable(contract *pb.RicardianContract, records []*wallet.TransactionRecord) bool {
	order, err := repo.ToV5Order(contract.BuyerOrder, n.LookupCurrency)
	if err != nil {
		return false
	}
	wal, err := n.Multiwallet.WalletForCurrencyCode(order.Payment.AmountCurrency.Code)
	if err != nil {
		log.Errorf("Failed verifyEscrowFundsAreDisputeable(): %s", err.Error())
		return false
	}
	defn, err := repo.AllCurrencies().Lookup(order.Payment.AmountCurrency.Code)
	if err != nil {
		log.Errorf("Failed verifyEscrowFundsAreDisputeable(): %s", err.Error())
		return false
	}
	for _, r := range records {
		hash, err := chainhash.NewHashFromStr(util.NormalizeAddress(r.Txid))
		if err != nil {
			log.Errorf("Failed NewHashFromStr(%s): %s", r.Txid, err.Error())
			return false
		}
		if hash == nil {
			log.Errorf("Nil NewHashFromStr(%s)", r.Txid)
			return false
		}
		actualConfirmations, _, err := wal.GetConfirmations(*hash)
		if err != nil {
			log.Errorf("Failed GetConfirmations(%s): %s", hash.String(), err.Error())
			return false
		}
		confirmationsForTimeout := contract.VendorListings[0].Metadata.EscrowTimeoutHours *
			defn.ConfirmationsPerHour()
		if actualConfirmations >= confirmationsForTimeout {
			return false
		}
	}
	return true
}

// SignDispute - sign the dispute
func (n *OpenBazaarNode) SignDispute(contract *pb.RicardianContract) (*pb.RicardianContract, error) {
	serializedDispute, err := proto.Marshal(contract.Dispute)
	if err != nil {
		return contract, err
	}
	s := new(pb.Signature)
	s.Section = pb.Signature_DISPUTE
	guidSig, err := n.IpfsNode.PrivateKey.Sign(serializedDispute)
	if err != nil {
		return contract, err
	}
	s.SignatureBytes = guidSig
	contract.Signatures = append(contract.Signatures, s)
	return contract, nil
}

// VerifySignatureOnDisputeOpen - verify signatures in an open dispute
func (n *OpenBazaarNode) VerifySignatureOnDisputeOpen(contract *pb.RicardianContract, peerID string) error {
	var pubkey []byte
	deser := new(pb.RicardianContract)
	err := proto.Unmarshal(contract.Dispute.SerializedContract, deser)
	if err != nil {
		return err
	}
	if len(deser.VendorListings) == 0 || deser.BuyerOrder == nil {
		return errors.New("invalid serialized contract")
	}
	if peerID == deser.BuyerOrder.BuyerID.PeerID {
		pubkey = deser.BuyerOrder.BuyerID.Pubkeys.Identity
	} else if peerID == deser.VendorListings[0].VendorID.PeerID {
		pubkey = deser.VendorListings[0].VendorID.Pubkeys.Identity
	} else {
		return errors.New("peer ID doesn't match either buyer or vendor")
	}

	if err := verifyMessageSignature(
		contract.Dispute,
		pubkey,
		contract.Signatures,
		pb.Signature_DISPUTE,
		peerID,
	); err != nil {
		switch err.(type) {
		case noSigError:
			return errors.New("contract does not contain a signature for the dispute")
		case invalidSigError:
			return errors.New("guid signature on contact failed to verify")
		case matchKeyError:
			return errors.New("public key in dispute does not match reported ID")
		default:
			return err
		}
	}
	return nil
}

// ProcessDisputeOpen - process an open dispute
func (n *OpenBazaarNode) ProcessDisputeOpen(rc *pb.RicardianContract, peerID string) error {
	DisputeWg.Add(1)
	defer DisputeWg.Done()

	if rc.Dispute == nil {
		return errors.New("dispute message is nil")
	}

	dispute := repo.ToV5Dispute(rc.Dispute)

	// Deserialize contract
	contract := new(pb.RicardianContract)
	err := proto.Unmarshal(rc.Dispute.SerializedContract, contract)
	if err != nil {
		return err
	}
	if len(contract.VendorListings) == 0 || contract.BuyerOrder == nil || contract.BuyerOrder.Payment == nil {
		return errors.New("serialized contract is malformatted")
	}

	order, err := repo.ToV5Order(contract.BuyerOrder, n.LookupCurrency)
	if err != nil {
		return err
	}

	orderID, err := n.CalcOrderID(contract.BuyerOrder)
	if err != nil {
		return err
	}

	wal, err := n.Multiwallet.WalletForCurrencyCode(order.Payment.AmountCurrency.Code)
	if err != nil {
		return err
	}

	var thumbnailTiny string
	var thumbnailSmall string
	var buyer string
	if len(contract.VendorListings) > 0 && contract.VendorListings[0].Item != nil && len(contract.VendorListings[0].Item.Images) > 0 {
		thumbnailTiny = contract.VendorListings[0].Item.Images[0].Tiny
		thumbnailSmall = contract.VendorListings[0].Item.Images[0].Small
		if order.BuyerID != nil {
			buyer = order.BuyerID.PeerID
		}
	}

	// Figure out what role we have in this dispute and process it
	var DisputerID string
	var DisputerHandle string
	var DisputeeID string
	var DisputeeHandle string
	if order.Payment.Moderator == n.IpfsNode.Identity.Pretty() { // Moderator
		validationErrors := n.ValidateCaseContract(contract)
		var err error
		if contract.VendorListings[0].VendorID.PeerID == peerID {
			DisputerID = contract.VendorListings[0].VendorID.PeerID
			DisputerHandle = contract.VendorListings[0].VendorID.Handle
			DisputeeID = order.BuyerID.PeerID
			DisputeeHandle = order.BuyerID.Handle
			paymentCoin, err := db.PaymentCoinForContract(contract)
			if err != nil {
				return err
			}
			err = n.Datastore.Cases().Put(orderID, pb.OrderState_DISPUTED, false, rc.Dispute.Claim, paymentCoin, db.CoinTypeForContract(contract))
			if err != nil {
				return err
			}
			err = n.Datastore.Cases().UpdateVendorInfo(orderID, contract, validationErrors, rc.Dispute.PayoutAddress, dispute.Outpoints)
			if err != nil {
				return err
			}
		} else if order.BuyerID.PeerID == peerID {
			DisputerID = order.BuyerID.PeerID
			DisputerHandle = order.BuyerID.Handle
			DisputeeID = contract.VendorListings[0].VendorID.PeerID
			DisputeeHandle = contract.VendorListings[0].VendorID.Handle
			paymentCoin, err := db.PaymentCoinForContract(contract)
			if err != nil {
				return err
			}
			err = n.Datastore.Cases().Put(orderID, pb.OrderState_DISPUTED, true, rc.Dispute.Claim, paymentCoin, db.CoinTypeForContract(contract))
			if err != nil {
				return err
			}
			err = n.Datastore.Cases().UpdateBuyerInfo(orderID, contract, validationErrors, rc.Dispute.PayoutAddress, dispute.Outpoints)
			if err != nil {
				return err
			}
		} else {
			return errors.New("peer ID doesn't match either buyer or vendor")
		}
		if err != nil {
			return err
		}
	} else if contract.VendorListings[0].VendorID.PeerID == n.IpfsNode.Identity.Pretty() { // Vendor
		DisputerID = order.BuyerID.PeerID
		DisputerHandle = order.BuyerID.Handle
		DisputeeID = contract.VendorListings[0].VendorID.PeerID
		DisputeeHandle = contract.VendorListings[0].VendorID.Handle
		// Load our version of the contract from the db
		myContract, state, _, records, _, _, err := n.Datastore.Sales().GetByOrderId(orderID)
		if err != nil {
			if err := n.SendProcessingError(DisputerID, orderID, pb.Message_DISPUTE_OPEN, nil); err != nil {
				log.Errorf("failed sending ORDER_PROCESSING_FAILURE to peer (%s): %s", DisputerID, err)
			}
			return net.OutOfOrderMessage
		}
		// Check this order is currently in a state which can be disputed
		if state == pb.OrderState_COMPLETED || state == pb.OrderState_DISPUTED || state == pb.OrderState_DECIDED || state == pb.OrderState_RESOLVED || state == pb.OrderState_REFUNDED || state == pb.OrderState_CANCELED || state == pb.OrderState_DECLINED || state == pb.OrderState_PROCESSING_ERROR {
			return errors.New("contract can no longer be disputed")
		}

		// Build dispute update message
		update := new(pb.DisputeUpdate)
		ser, err := proto.Marshal(myContract)
		if err != nil {
			return err
		}
		update.SerializedContract = ser
		update.OrderId = orderID
		update.PayoutAddress = wal.CurrentAddress(wallet.EXTERNAL).EncodeAddress()

		var outpoints []*pb.Outpoint
		for _, r := range records {
			o := new(pb.Outpoint)
			o.Hash = util.NormalizeAddress(r.Txid)
			o.Index = r.Index
			o.BigValue = r.Value.String()
			outpoints = append(outpoints, o)
		}
		update.Outpoints = outpoints

		// Send the message
		err = n.SendDisputeUpdate(myContract.BuyerOrder.Payment.Moderator, update)
		if err != nil {
			return err
		}

		// Append the dispute and signature
		myContract.Dispute = rc.Dispute
		for _, sig := range rc.Signatures {
			if sig.Section == pb.Signature_DISPUTE {
				myContract.Signatures = append(myContract.Signatures, sig)
			}
		}
		// Save it back to the db with the new state
		err = n.Datastore.Sales().Put(orderID, *myContract, pb.OrderState_DISPUTED, false)
		if err != nil {
			return err
		}
	} else if order.BuyerID.PeerID == n.IpfsNode.Identity.Pretty() { // Buyer
		DisputerID = contract.VendorListings[0].VendorID.PeerID
		DisputerHandle = contract.VendorListings[0].VendorID.Handle
		DisputeeID = order.BuyerID.PeerID
		DisputeeHandle = order.BuyerID.Handle

		// Load out version of the contract from the db
		myContract, state, _, records, _, _, err := n.Datastore.Purchases().GetByOrderId(orderID)
		if err != nil {
			return err
		}
		if state == pb.OrderState_AWAITING_PAYMENT || state == pb.OrderState_AWAITING_FULFILLMENT || state == pb.OrderState_PARTIALLY_FULFILLED || state == pb.OrderState_PENDING {
			if err := n.SendProcessingError(DisputerID, orderID, pb.Message_DISPUTE_OPEN, myContract); err != nil {
				log.Errorf("failed sending ORDER_PROCESSING_FAILURE to peer (%s): %s", DisputerID, err)
			}
			return net.OutOfOrderMessage
		}
		// Check this order is currently in a state which can be disputed
		if state == pb.OrderState_COMPLETED || state == pb.OrderState_DISPUTED || state == pb.OrderState_DECIDED || state == pb.OrderState_RESOLVED || state == pb.OrderState_REFUNDED || state == pb.OrderState_CANCELED || state == pb.OrderState_DECLINED {
			return errors.New("contract can no longer be disputed")
		}

		// Build dispute update message
		update := new(pb.DisputeUpdate)
		ser, err := proto.Marshal(myContract)
		if err != nil {
			return err
		}
		update.SerializedContract = ser
		update.OrderId = orderID
		update.PayoutAddress = wal.CurrentAddress(wallet.EXTERNAL).EncodeAddress()

		var outpoints []*pb.Outpoint
		for _, r := range records {
			o := new(pb.Outpoint)
			o.Hash = util.NormalizeAddress(r.Txid)
			o.Index = r.Index
			o.BigValue = r.Value.String()
			outpoints = append(outpoints, o)
		}
		update.Outpoints = outpoints

		// Send the message
		err = n.SendDisputeUpdate(myContract.BuyerOrder.Payment.Moderator, update)
		if err != nil {
			return err
		}

		// Append the dispute and signature
		myContract.Dispute = rc.Dispute
		for _, sig := range rc.Signatures {
			if sig.Section == pb.Signature_DISPUTE {
				myContract.Signatures = append(myContract.Signatures, sig)
			}
		}
		// Save it back to the db with the new state
		err = n.Datastore.Purchases().Put(orderID, *myContract, pb.OrderState_DISPUTED, false)
		if err != nil {
			return err
		}
	} else {
		return errors.New("we are not involved in this dispute")
	}

	notif := repo.DisputeOpenNotification{
		ID:             repo.NewNotificationID(),
		Type:           "disputeOpen",
		OrderId:        orderID,
		Thumbnail:      repo.Thumbnail{Tiny: thumbnailTiny, Small: thumbnailSmall},
		DisputerID:     DisputerID,
		DisputerHandle: DisputerHandle,
		DisputeeID:     DisputeeID,
		DisputeeHandle: DisputeeHandle,
		Buyer:          buyer,
	}
	n.Broadcast <- notif
	err = n.Datastore.Notifications().PutRecord(repo.NewNotification(notif, time.Now(), false))
	if err != nil {
		log.Error(err)
	}
	return nil
}

// CloseDispute - close a dispute
func (n *OpenBazaarNode) CloseDispute(orderID string, buyerPercentage, vendorPercentage float32, resolution string, paymentCoinHint *repo.CurrencyCode) error {
	var payDivision = repo.PayoutRatio{Buyer: buyerPercentage, Vendor: vendorPercentage}
	if err := payDivision.Validate(); err != nil {
		return err
	}

	dispute, err := n.Datastore.Cases().GetByCaseID(orderID)
	if err != nil {
		return ErrCaseNotFound
	}

	if dispute.OrderState != pb.OrderState_DISPUTED {
		log.Errorf("unable to resolve expired dispute for order %s", orderID)
		return errors.New("A dispute for this order is not open")
	}
	if dispute.IsExpiredNow() {
		log.Errorf("unable to resolve expired dispute for order %s", orderID)
		return ErrCloseFailureCaseExpired
	}

	if dispute.VendorContract == nil && vendorPercentage > 0 {
		return errors.New("vendor must provide his copy of the contract before you can release funds to the vendor")
	}

	if dispute.BuyerContract == nil {
		dispute.BuyerContract = dispute.VendorContract
	}
	preferredContract := dispute.ResolutionPaymentContract(payDivision)
	preferredOrder, err := repo.ToV5Order(preferredContract.BuyerOrder, n.LookupCurrency)
	if err != nil {
		return err
	}

	var outpoints = dispute.ResolutionPaymentOutpoints(payDivision)
	if outpoints == nil {
		log.Errorf("no outpoints to resolve in dispute for order %s", orderID)
		return ErrCloseFailureNoOutpoints
	}
	for i, o := range outpoints {
		if preferredContract.VendorListings[0].Metadata.Version < repo.ListingVersion {
			if o.BigValue != "" {
				n, ok := new(big.Int).SetString(o.BigValue, 10)
				if !ok {
					return errors.New("invalid amount")
				}
				outpoints[i].Value = n.Uint64()
				outpoints[i].BigValue = ""
			}
		}
	}

	// TODO: Remove once broken contracts are migrated
	paymentCoin := preferredOrder.Payment.AmountCurrency.Code
	_, err = n.LookupCurrency(paymentCoin)
	if err != nil {
		log.Warningf("invalid BuyerOrder.Payment.Coin (%s) on order (%s)", paymentCoin, orderID)
		//preferredContract.BuyerOrder.Payment.Coin = paymentCoinHint.String()
	}

	var d = new(pb.DisputeResolution)

	// Add timestamp
	ts, err := ptypes.TimestampProto(time.Now())
	if err != nil {
		return err
	}
	d.Timestamp = ts

	// Add orderId
	d.OrderId = orderID

	// Set self (moderator) as the party that made the resolution proposal
	d.ProposedBy = n.IpfsNode.Identity.Pretty()

	// Set resolution
	d.Resolution = resolution

	var (
		vendorID = preferredContract.VendorListings[0].VendorID.PeerID
		buyerID  = preferredOrder.BuyerID.PeerID
	)
	buyerKey, err := libp2p.UnmarshalPublicKey(preferredOrder.BuyerID.Pubkeys.Identity)
	if err != nil {
		return err
	}
	vendorKey, err := libp2p.UnmarshalPublicKey(preferredContract.VendorListings[0].VendorID.Pubkeys.Identity)
	if err != nil {
		return err
	}

	// Calculate total out value
	totalOut := big.NewInt(0)
	for _, o := range outpoints {
		var n *big.Int
		if o.Value > 0 {
			n = big.NewInt(int64(o.Value))
		} else {
			ok := false
			n, ok = new(big.Int).SetString(o.BigValue, 10)
			if !ok {
				return errors.New("invalid amount")
			}
		}
		totalOut = new(big.Int).Add(totalOut, n)
	}

	wal, err := n.Multiwallet.WalletForCurrencyCode(preferredOrder.Payment.AmountCurrency.Code)
	if err != nil {
		return fmt.Errorf("currency (%s) not supported by wallet", preferredOrder.Payment.AmountCurrency.Code)
	}

	// Create outputs using full value. We will subtract the fee off each output later.
	outMap := make(map[string]wallet.TransactionOutput)
	var outputs []wallet.TransactionOutput
	var modAddr btcutil.Address
	var modValue *big.Int
	modAddr = wal.CurrentAddress(wallet.EXTERNAL)
	modValue, err = n.GetModeratorFee(totalOut, preferredOrder.Payment.AmountCurrency.Code)
	if err != nil {
		return err
	}
	if modValue.Cmp(big.NewInt(0)) > 0 {
		out := wallet.TransactionOutput{
			Address: modAddr,
			Value:   *modValue,
			Index:   0,
		}
		outputs = append(outputs, out)
		outMap["moderator"] = out
	}

	var buyerAddr btcutil.Address
	effectiveVal := new(big.Int).Sub(totalOut, modValue)
	if payDivision.BuyerAny() {
		buyerAddr, err = wal.DecodeAddress(dispute.BuyerPayoutAddress)
		if err != nil {
			return err
		}
		buyerValue := new(big.Int).Mul(effectiveVal, big.NewInt(int64(buyerPercentage)))
		buyerValue = buyerValue.Div(buyerValue, big.NewInt(100))
		out := wallet.TransactionOutput{
			Address: buyerAddr,
			Value:   *buyerValue,
			Index:   1,
		}
		outputs = append(outputs, out)
		outMap["buyer"] = out
	}
	var vendorAddr btcutil.Address
	if payDivision.VendorAny() {
		vendorAddr, err = wal.DecodeAddress(dispute.VendorPayoutAddress)
		if err != nil {
			return err
		}
		vendorValue := new(big.Int).Mul(effectiveVal, big.NewInt(int64(vendorPercentage)))
		vendorValue = vendorValue.Div(vendorValue, big.NewInt(100))
		out := wallet.TransactionOutput{
			Address: vendorAddr,
			Value:   *vendorValue,
			Index:   2,
		}
		outputs = append(outputs, out)
		outMap["vendor"] = out
	}

	if len(outputs) == 0 {
		return errors.New("transaction has no outputs")
	}

	// Create inputs
	var inputs []wallet.TransactionInput
	for _, o := range outpoints {
		decodedHash, err := hex.DecodeString(o.Hash)
		if err != nil {
			return err
		}
		var n *big.Int
		if o.Value > 0 {
			n = big.NewInt(int64(o.Value))
		} else {
			ok := false
			n, ok = new(big.Int).SetString(o.BigValue, 10)
			if !ok {
				return errors.New("invalid amount")
			}
		}
		input := wallet.TransactionInput{
			OutpointHash:  decodedHash,
			OutpointIndex: o.Index,
			Value:         *n,
		}
		inputs = append(inputs, input)
	}

	if len(inputs) == 0 {
		return errors.New("transaction has no inputs")
	}

	// Calculate total fee
	defaultFee := wal.GetFeePerByte(wallet.NORMAL)
	txFee := wal.EstimateFee(inputs, outputs, *dispute.ResolutionPaymentFeePerByte(payDivision, defaultFee))

	// Subtract fee from each output in proportion to output value
	var outs []wallet.TransactionOutput
	for role, output := range outMap {
		outPercentage := new(big.Float).Quo(new(big.Float).SetInt(&output.Value), new(big.Float).SetInt(totalOut))
		outputShareOfFee := new(big.Float).Mul(outPercentage, new(big.Float).SetInt(&txFee))
		valF := new(big.Float).Sub(new(big.Float).SetInt(&output.Value), outputShareOfFee)
		val, _ := valF.Int(nil)
		if !wal.IsDust(*val) {
			o := wallet.TransactionOutput{
				Value:   *val,
				Address: output.Address,
				Index:   output.Index,
			}
			output.Value = *val
			outMap[role] = output
			outs = append(outs, o)
		} else {
			delete(outMap, role)
		}
	}

	// Create moderator key
	chaincode := preferredOrder.Payment.Chaincode
	chaincodeBytes, err := hex.DecodeString(chaincode)
	if err != nil {
		return err
	}
	mECKey, err := n.MasterPrivateKey.ECPrivKey()
	if err != nil {
		return err
	}
	moderatorKey, err := wal.ChildKey(mECKey.Serialize(), chaincodeBytes, true)
	if err != nil {
		return err
	}

	// Sign buyer rating key
	if dispute.BuyerContract != nil {
		ecPriv, err := moderatorKey.ECPrivKey()
		if err != nil {
			return err
		}
		for _, key := range dispute.BuyerContract.BuyerOrder.RatingKeys {
			hashed := sha256.Sum256(key)
			sig, err := ecPriv.Sign(hashed[:])
			if err != nil {
				return err
			}
			d.ModeratorRatingSigs = append(d.ModeratorRatingSigs, sig.Serialize())
		}
	}

	// Create signatures
	redeemScript := preferredOrder.Payment.RedeemScript
	redeemScriptBytes, err := hex.DecodeString(redeemScript)
	if err != nil {
		return err
	}

	sigs, err := wal.CreateMultisigSignature(inputs, outs, moderatorKey, redeemScriptBytes, *big.NewInt(0))
	if err != nil {
		return err
	}
	var bitcoinSigs []*pb.BitcoinSignature
	for _, sig := range sigs {
		s := new(pb.BitcoinSignature)
		s.InputIndex = sig.InputIndex
		s.Signature = sig.Signature
		bitcoinSigs = append(bitcoinSigs, s)
	}

	// Create payout object
	payout := new(pb.DisputeResolution_Payout)
	payout.Inputs = outpoints
	payout.Sigs = bitcoinSigs
	if out, ok := outMap["buyer"]; ok {
		payout.BuyerOutput = &pb.DisputeResolution_Payout_Output{
			ScriptOrAddress: &pb.DisputeResolution_Payout_Output_Address{Address: buyerAddr.String()},
		}
		if preferredContract.VendorListings[0].Metadata.Version >= repo.ListingVersion {
			payout.BuyerOutput.BigAmount = out.Value.String()
		} else {
			payout.BuyerOutput.Amount = out.Value.Uint64()
		}
	}
	if out, ok := outMap["vendor"]; ok {
		payout.VendorOutput = &pb.DisputeResolution_Payout_Output{
			ScriptOrAddress: &pb.DisputeResolution_Payout_Output_Address{Address: vendorAddr.String()},
		}
		if preferredContract.VendorListings[0].Metadata.Version >= repo.ListingVersion {
			payout.VendorOutput.BigAmount = out.Value.String()
		} else {
			payout.VendorOutput.Amount = out.Value.Uint64()
		}
	}
	if out, ok := outMap["moderator"]; ok {
		payout.ModeratorOutput = &pb.DisputeResolution_Payout_Output{
			ScriptOrAddress: &pb.DisputeResolution_Payout_Output_Address{Address: modAddr.String()},
		}
		if preferredContract.VendorListings[0].Metadata.Version >= repo.ListingVersion {
			payout.ModeratorOutput.BigAmount = out.Value.String()
		} else {
			payout.ModeratorOutput.Amount = out.Value.Uint64()
		}
	}

	if preferredContract.VendorListings[0].Metadata.Version >= repo.ListingVersion {
		payout.PayoutCurrency = &pb.CurrencyDefinition{
			Code:         preferredOrder.Payment.AmountCurrency.Code,
			Divisibility: preferredOrder.Payment.AmountCurrency.Divisibility,
		}
	}

	d.Payout = payout

	rc := new(pb.RicardianContract)
	rc.DisputeResolution = d
	rc, err = n.SignDisputeResolution(rc)
	if err != nil {
		return err
	}

	err = n.SendDisputeClose(buyerID, &buyerKey, rc, orderID)
	if err != nil {
		return err
	}
	err = n.SendDisputeClose(vendorID, &vendorKey, rc, orderID)
	if err != nil {
		return err
	}

	err = n.Datastore.Cases().MarkAsClosed(orderID, d)
	if err != nil {
		return err
	}
	return nil
}

// SignDisputeResolution - add signature to DisputeResolution
func (n *OpenBazaarNode) SignDisputeResolution(contract *pb.RicardianContract) (*pb.RicardianContract, error) {
	serializedDR, err := proto.Marshal(contract.DisputeResolution)
	if err != nil {
		return contract, err
	}
	s := new(pb.Signature)
	s.Section = pb.Signature_DISPUTE_RESOLUTION
	guidSig, err := n.IpfsNode.PrivateKey.Sign(serializedDR)
	if err != nil {
		return contract, err
	}
	s.SignatureBytes = guidSig
	contract.Signatures = append(contract.Signatures, s)
	return contract, nil
}

// ValidateCaseContract - validate contract details
func (n *OpenBazaarNode) ValidateCaseContract(contract *pb.RicardianContract) []string {
	var validationErrors []string

	// Contract should have a listing and order to make it to this point
	if len(contract.VendorListings) == 0 {
		validationErrors = append(validationErrors, "Contract contains no listings")
	}
	if contract.BuyerOrder == nil {
		validationErrors = append(validationErrors, "Contract is missing the buyer's order")
	}

	if contract.VendorListings[0].VendorID == nil || contract.VendorListings[0].VendorID.Pubkeys == nil {
		validationErrors = append(validationErrors, "The listing is missing the vendor ID information. Unable to validate any signatures.")
		return validationErrors
	}
	if contract.BuyerOrder.BuyerID == nil || contract.BuyerOrder.BuyerID.Pubkeys == nil {
		validationErrors = append(validationErrors, "The listing is missing the buyer ID information. Unable to validate any signatures.")
		return validationErrors
	}

	vendorPubkey := contract.VendorListings[0].VendorID.Pubkeys.Identity
	vendorGUID := contract.VendorListings[0].VendorID.PeerID

	buyerPubkey := contract.BuyerOrder.BuyerID.Pubkeys.Identity
	buyerGUID := contract.BuyerOrder.BuyerID.PeerID

	// Make sure the order contains a payment object
	if contract.BuyerOrder.Payment == nil {
		validationErrors = append(validationErrors, "The buyer's order is missing the payment section")
	}

	// There needs to be one listing for each unique item in the order
	var listingHashes []string
	for _, item := range contract.BuyerOrder.Items {
		listingHashes = append(listingHashes, item.ListingHash)
	}
	for _, listing := range contract.VendorListings {
		ser, err := proto.Marshal(listing)
		if err != nil {
			continue
		}
		listingMH, err := ipfs.EncodeCID(ser)
		if err != nil {
			continue
		}
		for i, l := range listingHashes {
			if l == listingMH.String() {
				// Delete from listingHases
				listingHashes = append(listingHashes[:i], listingHashes[i+1:]...)
				break
			}
		}
	}
	// This should have a length of zero if there is one vendorListing for each item in buyerOrder
	if len(listingHashes) > 0 {
		validationErrors = append(validationErrors, "Not all items in the order have a matching vendor listing")
	}

	// There needs to be one listing signature for each listing
	var listingSigs []*pb.Signature
	for _, sig := range contract.Signatures {
		if sig.Section == pb.Signature_LISTING {
			listingSigs = append(listingSigs, sig)
		}
	}
	if len(listingSigs) < len(contract.VendorListings) {
		validationErrors = append(validationErrors, "Not all listings are signed by the vendor")
	}

	// Verify the listing signatures
	for i, listing := range contract.VendorListings {
		if err := verifyMessageSignature(listing, vendorPubkey, []*pb.Signature{listingSigs[i]}, pb.Signature_LISTING, vendorGUID); err != nil {
			validationErrors = append(validationErrors, "Invalid vendor signature on listing "+strconv.Itoa(i)+err.Error())
		}
		if i == len(listingSigs)-1 {
			break
		}
	}

	// Verify the order signature
	if err := verifyMessageSignature(contract.BuyerOrder, buyerPubkey, contract.Signatures, pb.Signature_ORDER, buyerGUID); err != nil {
		validationErrors = append(validationErrors, "Invalid buyer signature on order")
	}

	// Verify the order confirmation signature
	if contract.VendorOrderConfirmation != nil {
		if err := verifyMessageSignature(contract.VendorOrderConfirmation, vendorPubkey, contract.Signatures, pb.Signature_ORDER_CONFIRMATION, vendorGUID); err != nil {
			validationErrors = append(validationErrors, "Invalid vendor signature on order confirmation")
		}
	}

	// There should be one fulfillment signature for each vendorOrderFulfilment object
	var fulfilmentSigs []*pb.Signature
	for _, sig := range contract.Signatures {
		if sig.Section == pb.Signature_ORDER_FULFILLMENT {
			fulfilmentSigs = append(fulfilmentSigs, sig)
		}
	}
	if len(fulfilmentSigs) < len(contract.VendorOrderFulfillment) {
		validationErrors = append(validationErrors, "Not all order fulfilments are signed by the vendor")
	}

	// Verify the signature of the order fulfilments
	for i, f := range contract.VendorOrderFulfillment {
		if err := verifyMessageSignature(f, vendorPubkey, []*pb.Signature{fulfilmentSigs[i]}, pb.Signature_ORDER_FULFILLMENT, vendorGUID); err != nil {
			validationErrors = append(validationErrors, "Invalid vendor signature on fulfilment "+strconv.Itoa(i))
		}
		if i == len(fulfilmentSigs)-1 {
			break
		}
	}

	// Verify the buyer's bitcoin signature on his guid
	if err := verifyBitcoinSignature(
		contract.BuyerOrder.BuyerID.Pubkeys.Bitcoin,
		contract.BuyerOrder.BuyerID.BitcoinSig,
		contract.BuyerOrder.BuyerID.PeerID,
	); err != nil {
		validationErrors = append(validationErrors, "The buyer's bitcoin signature which covers his guid is invalid. This could be an attempt to forge the buyer's identity.")
	}

	// Verify the vendor's bitcoin signature on his guid
	if err := verifyBitcoinSignature(
		contract.VendorListings[0].VendorID.Pubkeys.Bitcoin,
		contract.VendorListings[0].VendorID.BitcoinSig,
		contract.VendorListings[0].VendorID.PeerID,
	); err != nil {
		validationErrors = append(validationErrors, "The vendor's bitcoin signature which covers his guid is invalid. This could be an attempt to forge the vendor's identity.")
	}

	// Verify the redeem script matches all the bitcoin keys
	if contract.BuyerOrder.Payment != nil {
		order, err := repo.ToV5Order(contract.BuyerOrder, n.LookupCurrency)
		if err != nil {
			validationErrors = append(validationErrors, fmt.Sprintf("Error converting to v5 order: %s", err))
			return validationErrors
		}
		wal, err := n.Multiwallet.WalletForCurrencyCode(order.Payment.AmountCurrency.Code)
		if err != nil {
			validationErrors = append(validationErrors, "Contract uses a coin not found in wallet")
			return validationErrors
		}
		chaincode, err := hex.DecodeString(order.Payment.Chaincode)
		if err != nil {
			validationErrors = append(validationErrors, "Error validating bitcoin address and redeem script")
			return validationErrors
		}
		mECKey, err := n.MasterPrivateKey.ECPubKey()
		if err != nil {
			validationErrors = append(validationErrors, "Error validating bitcoin address and redeem script")
			return validationErrors
		}
		moderatorKey, err := wal.ChildKey(mECKey.SerializeCompressed(), chaincode, false)
		if err != nil {
			validationErrors = append(validationErrors, "Error validating bitcoin address and redeem script")
			return validationErrors
		}
		buyerKey, err := wal.ChildKey(order.BuyerID.Pubkeys.Bitcoin, chaincode, false)
		if err != nil {
			validationErrors = append(validationErrors, "Error validating bitcoin address and redeem script")
			return validationErrors
		}
		vendorKey, err := wal.ChildKey(contract.VendorListings[0].VendorID.Pubkeys.Bitcoin, chaincode, false)
		if err != nil {
			validationErrors = append(validationErrors, "Error validating bitcoin address and redeem script")
			return validationErrors
		}
		timeout, _ := time.ParseDuration(strconv.Itoa(int(contract.VendorListings[0].Metadata.EscrowTimeoutHours)) + "h")
		addr, redeemScript, err := wal.GenerateMultisigScript([]hd.ExtendedKey{*buyerKey, *vendorKey, *moderatorKey}, 2, timeout, vendorKey)
		if err != nil {
			validationErrors = append(validationErrors, "Error generating multisig script")
			return validationErrors
		}

		if util.NormalizeAddress(order.Payment.Address) != util.NormalizeAddress(addr.String()) {
			validationErrors = append(validationErrors, "The calculated bitcoin address doesn't match the address in the order")
		}

		if hex.EncodeToString(redeemScript) != order.Payment.RedeemScript {
			validationErrors = append(validationErrors, "The calculated redeem script doesn't match the redeem script in the order")
		}
	}

	return validationErrors
}

// ValidateDisputeResolution - validate dispute resolution
func (n *OpenBazaarNode) ValidateDisputeResolution(contract *pb.RicardianContract) error {
	err := n.verifySignatureOnDisputeResolution(contract)
	if err != nil {
		return err
	}
	if contract.DisputeResolution.Payout == nil || len(contract.DisputeResolution.Payout.Sigs) == 0 {
		return errors.New("DisputeResolution contains invalid payout")
	}
	order, err := repo.ToV5Order(contract.BuyerOrder, n.LookupCurrency)
	if err != nil {
		return err
	}
	wal, err := n.Multiwallet.WalletForCurrencyCode(order.Payment.AmountCurrency.Code)
	if err != nil {
		return err
	}

	if contract.VendorListings[0].VendorID.PeerID == n.IpfsNode.Identity.Pretty() && contract.DisputeResolution.Payout.VendorOutput != nil {
		return n.verifyPaymentDestinationIsInWallet(contract.DisputeResolution.Payout.VendorOutput, wal)
	} else if order.BuyerID.PeerID == n.IpfsNode.Identity.Pretty() && contract.DisputeResolution.Payout.BuyerOutput != nil {
		return n.verifyPaymentDestinationIsInWallet(contract.DisputeResolution.Payout.BuyerOutput, wal)
	}
	return nil
}

func (n *OpenBazaarNode) verifyPaymentDestinationIsInWallet(output *pb.DisputeResolution_Payout_Output, wal wallet.Wallet) error {
	addr, err := pb.DisputeResolutionPayoutOutputToAddress(wal, output)
	if err != nil {
		return err
	}

	if !wal.HasKey(addr) {
		return errors.New("moderator dispute resolution payout address is not defined in your wallet to recieve funds")
	}
	return nil
}

func (n *OpenBazaarNode) verifySignatureOnDisputeResolution(contract *pb.RicardianContract) error {

	moderatorID, err := peer.IDB58Decode(contract.BuyerOrder.Payment.Moderator)
	if err != nil {
		return err
	}
	ctx, cancel := context.WithCancel(context.Background())
	defer cancel()
	pubkey, err := n.DHT.GetPublicKey(ctx, moderatorID)
	if err != nil {
		log.Errorf("Failed to find public key for %s", moderatorID.Pretty())
		return err
	}
	pubKeyBytes, err := pubkey.Bytes()
	if err != nil {
		return err
	}

	if err := verifyMessageSignature(
		contract.DisputeResolution,
		pubKeyBytes,
		contract.Signatures,
		pb.Signature_DISPUTE_RESOLUTION,
		moderatorID.Pretty(),
	); err != nil {
		switch err.(type) {
		case noSigError:
			return errors.New("contract does not contain a signature for the dispute resolution")
		case invalidSigError:
			return errors.New("guid signature on contact failed to verify")
		case matchKeyError:
			return errors.New("public key in dispute does not match reported ID")
		default:
			return err
		}
	}
	return nil
}

// ReleaseFunds - release funds
func (n *OpenBazaarNode) ReleaseFunds(contract *pb.RicardianContract, records []*wallet.TransactionRecord) error {
	orderID, err := n.CalcOrderID(contract.BuyerOrder)
	if err != nil {
		return err
	}

	order, err := repo.ToV5Order(contract.BuyerOrder, n.LookupCurrency)
	if err != nil {
		return err
	}

	currencyDef, err := n.LookupCurrency(order.Payment.AmountCurrency.Code)
	if err != nil {
		return fmt.Errorf("unknown currency code (%s) in contract (%s) buyer order", order.Payment.AmountCurrency.Code, orderID)
	}

	// Create inputs
	var (
		inputs     []wallet.TransactionInput
		resolution = repo.ToV5DisputeResolution(contract.DisputeResolution)
	)
	for _, o := range resolution.Payout.Inputs {
		decodedHash, err := hex.DecodeString(util.NormalizeAddress(o.Hash))
		if err != nil {
			return err
		}
		n, ok := new(big.Int).SetString(o.BigValue, 10)
		if !ok {
			return errors.New("invalid payout input")
		}
		input := wallet.TransactionInput{
			OutpointHash:  decodedHash,
			OutpointIndex: o.Index,
			Value:         *n,
			OrderID:       orderID,
		}
		inputs = append(inputs, input)
	}

	if len(inputs) == 0 {
		return errors.New("transaction has no inputs")
	}
	wal, err := n.Multiwallet.WalletForCurrencyCode(order.Payment.AmountCurrency.Code)
	if err != nil {
		return err
	}

	// Create outputs
	var outputs []wallet.TransactionOutput
	if resolution.Payout.BuyerOutput != nil {
		addr, err := pb.DisputeResolutionPayoutOutputToAddress(wal, resolution.Payout.BuyerOutput)
		if err != nil {
			return err
		}
		n, ok := new(big.Int).SetString(resolution.Payout.BuyerOutput.BigAmount, 10)
		if !ok {
			return errors.New("invalid payout amount")
		}
		output := wallet.TransactionOutput{
			Address: addr,
			Value:   *n,
			OrderID: orderID,
		}
		outputs = append(outputs, output)
	}
	if resolution.Payout.VendorOutput != nil {
		addr, err := pb.DisputeResolutionPayoutOutputToAddress(wal, resolution.Payout.VendorOutput)
		if err != nil {
			return err
		}
		n, ok := new(big.Int).SetString(resolution.Payout.VendorOutput.BigAmount, 10)
		if !ok {
			return errors.New("invalid payout amount")
		}
		output := wallet.TransactionOutput{
			Address: addr,
			Value:   *n,
			OrderID: orderID,
		}
		outputs = append(outputs, output)
	}
	if resolution.Payout.ModeratorOutput != nil {
		addr, err := pb.DisputeResolutionPayoutOutputToAddress(wal, resolution.Payout.ModeratorOutput)
		if err != nil {
			return err
		}
		n, ok := new(big.Int).SetString(resolution.Payout.ModeratorOutput.BigAmount, 10)
		if !ok {
			return errors.New("invalid payout amount")
		}
		output := wallet.TransactionOutput{
			Address: addr,
			Value:   *n,
			OrderID: orderID,
		}
		outputs = append(outputs, output)
	}

	// Create signing key
	chaincodeBytes, err := hex.DecodeString(order.Payment.Chaincode)
	if err != nil {
		return err
	}
	mECKey, err := n.MasterPrivateKey.ECPrivKey()
	if err != nil {
		return err
	}
	signingKey, err := wal.ChildKey(mECKey.Serialize(), chaincodeBytes, true)
	if err != nil {
		return err
	}

	// Create signatures
	redeemScriptBytes, err := hex.DecodeString(order.Payment.RedeemScript)
	if err != nil {
		return err
	}

	mySigs, err := wal.CreateMultisigSignature(inputs, outputs, signingKey, redeemScriptBytes, *big.NewInt(0))
	if err != nil {
		return err
	}

	var moderatorSigs []wallet.Signature
	for _, sig := range resolution.Payout.Sigs {
		s := wallet.Signature{
			Signature:  sig.Signature,
			InputIndex: sig.InputIndex,
		}
		moderatorSigs = append(moderatorSigs, s)
	}

	accept := new(pb.DisputeAcceptance)
	// Create timestamp
	ts, err := ptypes.TimestampProto(time.Now())
	if err != nil {
		return err
	}
	accept.Timestamp = ts
	accept.ClosedBy = n.IpfsNode.Identity.Pretty()
	contract.DisputeAcceptance = accept

	peerID := order.BuyerID.PeerID

	// Build, sign, and broadcast transaction
	txnID, err := wal.Multisign(inputs, outputs, mySigs, moderatorSigs, redeemScriptBytes, *big.NewInt(0), true)
	if err != nil {
		return err
	}

	// Build, sign, and broadcast transaction
	_, err = wal.Multisign(inputs, outputs, mySigs, moderatorSigs, redeemScriptBytes, 0, true)
	if err != nil {
		return err
	}

	// Update database
	if n.IpfsNode.Identity.Pretty() == order.BuyerID.PeerID {
		err = n.Datastore.Purchases().Put(orderID, *contract, pb.OrderState_DECIDED, true)
		peerID = contract.VendorListings[0].VendorID.PeerID
	} else {
		err = n.Datastore.Sales().Put(orderID, *contract, pb.OrderState_DECIDED, true)
	}
	if err != nil {
		log.Errorf("ReleaseFunds error updating database: %s", err.Error())
	}

<<<<<<< HEAD
=======
	err = n.SendOrderPayment(&SpendResponse{
		Txid:          util.NormalizeAddress(hexutil.Encode(txnID)),
		Currency:      &currencyDef,
		OrderID:       orderID,
		PeerID:        peerID,
		ConsumedInput: true,
	})
	if err != nil {
		log.Errorf("error sending order payment: %v", err)
	}

>>>>>>> 04e28bbc
	return nil
}<|MERGE_RESOLUTION|>--- conflicted
+++ resolved
@@ -1271,8 +1271,6 @@
 		log.Errorf("ReleaseFunds error updating database: %s", err.Error())
 	}
 
-<<<<<<< HEAD
-=======
 	err = n.SendOrderPayment(&SpendResponse{
 		Txid:          util.NormalizeAddress(hexutil.Encode(txnID)),
 		Currency:      &currencyDef,
@@ -1284,6 +1282,5 @@
 		log.Errorf("error sending order payment: %v", err)
 	}
 
->>>>>>> 04e28bbc
 	return nil
 }