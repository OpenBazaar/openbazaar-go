--- conflicted
+++ resolved
@@ -902,13 +902,7 @@
 			return validationErrors
 		}
 
-<<<<<<< HEAD
-		// TODO: the bitcoin cash check is temporary in case someone files a dispute for an order that was created when the prefix was still being used
-		// on the address. We can remove this 45 days after the release of 2.2.2 as it wont be possible for this condition to exist at this point.
-		if contract.BuyerOrder.Payment.Address != addr.EncodeAddress() && contract.BuyerOrder.Payment.Address != n.normalizeBitcoinCashAddress(addr.EncodeAddress(), wal) {
-=======
 		if contract.BuyerOrder.Payment.Address != addr.EncodeAddress() {
->>>>>>> dcabbb56
 			validationErrors = append(validationErrors, "The calculated bitcoin address doesn't match the address in the order")
 		}
 
@@ -1119,22 +1113,4 @@
 	}
 
 	return nil
-<<<<<<< HEAD
-}
-
-func (n *OpenBazaarNode) normalizeBitcoinCashAddress(addr string, wal wallet.Wallet) string {
-	if NormalizeCurrencyCode(wal.CurrencyCode()) == "BCH" || NormalizeCurrencyCode(wal.CurrencyCode()) == "TBCH" {
-		prefix := "bitcoincash:"
-		if n.TestnetEnable {
-			prefix = "bchtest:"
-		} else if n.RegressionTestEnable {
-			prefix = "bchreg:"
-		}
-		if !strings.HasPrefix(addr, prefix) {
-			return prefix + addr
-		}
-	}
-	return addr
-=======
->>>>>>> dcabbb56
 }