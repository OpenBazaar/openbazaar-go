package core

import (
	"crypto/sha256"
	"encoding/hex"
	"errors"
	"strconv"
	"sync"
	"time"

	peer "gx/ipfs/QmXYjuNuxVzXKJCfWasQk1RqkhVLDM9jtUKhqc2WPQmFSB/go-libp2p-peer"
	libp2p "gx/ipfs/QmaPbCnUMBohSGo3KnxEa2bHqyJVVeEEcwtqJAYxerieBo/go-libp2p-crypto"

	"github.com/OpenBazaar/openbazaar-go/net"
	"github.com/OpenBazaar/openbazaar-go/pb"
	"github.com/OpenBazaar/openbazaar-go/repo"
	"github.com/OpenBazaar/wallet-interface"
	"github.com/btcsuite/btcd/chaincfg/chainhash"
	"github.com/btcsuite/btcutil"
	hd "github.com/btcsuite/btcutil/hdkeychain"
	"github.com/golang/protobuf/proto"
	"github.com/golang/protobuf/ptypes"
	"golang.org/x/net/context"
	dht "gx/ipfs/QmUCS9EnqNq1kCnJds2eLDypBiS21aSiCf1MVzSUVB9TGA/go-libp2p-kad-dht"
)

// ConfirmationsPerHour is temporary until the Wallet interface has Attributes() to provide this value
const ConfirmationsPerHour = 6

var DisputeWg = new(sync.WaitGroup)

var ErrCaseNotFound = errors.New("Case not found")
<<<<<<< HEAD
var ErrCloseFailureCaseExpired = errors.New("Unable to close case. Case has expired")
=======
var ErrOpenFailureOrderExpired = errors.New("Unable to open case. Order is too old to dispute.")
>>>>>>> dabf579e

func (n *OpenBazaarNode) OpenDispute(orderID string, contract *pb.RicardianContract, records []*wallet.TransactionRecord, claim string) error {
	if !n.verifyEscrowFundsAreDisputeable(contract, records) {
		return ErrOpenFailureOrderExpired
	}
	var isPurchase bool
	if n.IpfsNode.Identity.Pretty() == contract.BuyerOrder.BuyerID.PeerID {
		isPurchase = true
	}

	dispute := new(pb.Dispute)

	// Create timestamp
	ts, err := ptypes.TimestampProto(time.Now())
	if err != nil {
		return err
	}
	dispute.Timestamp = ts

	// Add claim
	dispute.Claim = claim

	// Create outpoints
	var outpoints []*pb.Outpoint
	for _, r := range records {
		o := new(pb.Outpoint)
		o.Hash = r.Txid
		o.Index = r.Index
		o.Value = uint64(r.Value)
		outpoints = append(outpoints, o)
	}
	dispute.Outpoints = outpoints

	// Add payout address
	dispute.PayoutAddress = n.Wallet.CurrentAddress(wallet.EXTERNAL).EncodeAddress()

	// Serialize contract
	ser, err := proto.Marshal(contract)
	if err != nil {
		return err
	}
	dispute.SerializedContract = ser

	// Sign dispute
	rc := new(pb.RicardianContract)
	rc.Dispute = dispute
	rc, err = n.SignDispute(rc)
	if err != nil {
		return err
	}
	contract.Dispute = dispute
	contract.Signatures = append(contract.Signatures, rc.Signatures[0])

	// Send to moderator
	err = n.SendDisputeOpen(contract.BuyerOrder.Payment.Moderator, nil, rc)
	if err != nil {
		return err
	}

	// Send to counterparty
	var counterparty string
	var counterkey libp2p.PubKey
	if isPurchase {
		counterparty = contract.VendorListings[0].VendorID.PeerID
		counterkey, err = libp2p.UnmarshalPublicKey(contract.VendorListings[0].VendorID.Pubkeys.Identity)
		if err != nil {
			return nil
		}
	} else {
		counterparty = contract.BuyerOrder.BuyerID.PeerID
		counterkey, err = libp2p.UnmarshalPublicKey(contract.BuyerOrder.BuyerID.Pubkeys.Identity)
		if err != nil {
			return nil
		}
	}
	err = n.SendDisputeOpen(counterparty, &counterkey, rc)
	if err != nil {
		return err
	}

	// Update database
	if isPurchase {
		n.Datastore.Purchases().Put(orderID, *contract, pb.OrderState_DISPUTED, true)
	} else {
		n.Datastore.Sales().Put(orderID, *contract, pb.OrderState_DISPUTED, true)
	}
	return nil
}

func (n *OpenBazaarNode) verifyEscrowFundsAreDisputeable(contract *pb.RicardianContract, records []*wallet.TransactionRecord) bool {
	confirmationsForTimeout := contract.VendorListings[0].Metadata.EscrowTimeoutHours * ConfirmationsPerHour
	for _, r := range records {
		hash, err := chainhash.NewHashFromStr(r.Txid)
		if err != nil {
			log.Errorf("Failed NewHashFromStr(%s): %s", r.Txid, err.Error())
			return false
		}
		actualConfirmations, _, err := n.Wallet.GetConfirmations(*hash)
		if err != nil {
			log.Errorf("Failed GetConfirmations(%s): %s", hash.String(), err.Error())
			return false
		}
		if actualConfirmations >= confirmationsForTimeout {
			return false
		}
	}
	return true
}

func (n *OpenBazaarNode) SignDispute(contract *pb.RicardianContract) (*pb.RicardianContract, error) {
	serializedDispute, err := proto.Marshal(contract.Dispute)
	if err != nil {
		return contract, err
	}
	s := new(pb.Signature)
	s.Section = pb.Signature_DISPUTE
	if err != nil {
		return contract, err
	}
	guidSig, err := n.IpfsNode.PrivateKey.Sign(serializedDispute)
	if err != nil {
		return contract, err
	}
	s.SignatureBytes = guidSig
	contract.Signatures = append(contract.Signatures, s)
	return contract, nil
}

func (n *OpenBazaarNode) VerifySignatureOnDisputeOpen(contract *pb.RicardianContract, peerID string) error {
	var pubkey []byte
	deser := new(pb.RicardianContract)
	err := proto.Unmarshal(contract.Dispute.SerializedContract, deser)
	if err != nil {
		return err
	}
	if len(deser.VendorListings) == 0 || deser.BuyerOrder == nil {
		return errors.New("Invalid serialized contract")
	}
	if peerID == deser.BuyerOrder.BuyerID.PeerID {
		pubkey = deser.BuyerOrder.BuyerID.Pubkeys.Identity
	} else if peerID == deser.VendorListings[0].VendorID.PeerID {
		pubkey = deser.VendorListings[0].VendorID.Pubkeys.Identity
	} else {
		return errors.New("Peer ID doesn't match either buyer or vendor")
	}

	if err := verifyMessageSignature(
		contract.Dispute,
		pubkey,
		contract.Signatures,
		pb.Signature_DISPUTE,
		peerID,
	); err != nil {
		switch err.(type) {
		case noSigError:
			return errors.New("Contract does not contain a signature for the dispute")
		case invalidSigError:
			return errors.New("Guid signature on contact failed to verify")
		case matchKeyError:
			return errors.New("Public key in dispute does not match reported ID")
		default:
			return err
		}
	}
	return nil
}

func (n *OpenBazaarNode) ProcessDisputeOpen(rc *pb.RicardianContract, peerID string) error {
	DisputeWg.Add(1)
	defer DisputeWg.Done()

	if rc.Dispute == nil {
		return errors.New("Dispute message is nil")
	}

	// Deserialize contract
	contract := new(pb.RicardianContract)
	err := proto.Unmarshal(rc.Dispute.SerializedContract, contract)
	if err != nil {
		return err
	}
	if len(contract.VendorListings) == 0 || contract.BuyerOrder == nil || contract.BuyerOrder.Payment == nil {
		return errors.New("Serialized contract is malformatted")
	}

	orderId, err := n.CalcOrderId(contract.BuyerOrder)
	if err != nil {
		return err
	}

	var thumbnailTiny string
	var thumbnailSmall string
	var buyer string
	if len(contract.VendorListings) > 0 && contract.VendorListings[0].Item != nil && len(contract.VendorListings[0].Item.Images) > 0 {
		thumbnailTiny = contract.VendorListings[0].Item.Images[0].Tiny
		thumbnailSmall = contract.VendorListings[0].Item.Images[0].Small
		if contract.BuyerOrder != nil && contract.BuyerOrder.BuyerID != nil {
			buyer = contract.BuyerOrder.BuyerID.PeerID
		}
	}

	// Figure out what role we have in this dispute and process it
	var DisputerID string
	var DisputerHandle string
	var DisputeeID string
	var DisputeeHandle string
	if contract.BuyerOrder.Payment.Moderator == n.IpfsNode.Identity.Pretty() { // Moderator
		validationErrors := n.ValidateCaseContract(contract)
		var err error
		if contract.VendorListings[0].VendorID.PeerID == peerID {
			DisputerID = contract.VendorListings[0].VendorID.PeerID
			DisputerHandle = contract.VendorListings[0].VendorID.Handle
			DisputeeID = contract.BuyerOrder.BuyerID.PeerID
			DisputeeHandle = contract.BuyerOrder.BuyerID.Handle
			err = n.Datastore.Cases().Put(orderId, pb.OrderState_DISPUTED, false, rc.Dispute.Claim)
			if err != nil {
				return err
			}
			err = n.Datastore.Cases().UpdateVendorInfo(orderId, contract, validationErrors, rc.Dispute.PayoutAddress, rc.Dispute.Outpoints)
			if err != nil {
				return err
			}
		} else if contract.BuyerOrder.BuyerID.PeerID == peerID {
			DisputerID = contract.BuyerOrder.BuyerID.PeerID
			DisputerHandle = contract.BuyerOrder.BuyerID.Handle
			DisputeeID = contract.VendorListings[0].VendorID.PeerID
			DisputeeHandle = contract.VendorListings[0].VendorID.Handle
			err = n.Datastore.Cases().Put(orderId, pb.OrderState_DISPUTED, true, rc.Dispute.Claim)
			if err != nil {
				return err
			}
			err = n.Datastore.Cases().UpdateBuyerInfo(orderId, contract, validationErrors, rc.Dispute.PayoutAddress, rc.Dispute.Outpoints)
			if err != nil {
				return err
			}
		} else {
			return errors.New("Peer ID doesn't match either buyer or vendor")
		}
		if err != nil {
			return err
		}
	} else if contract.VendorListings[0].VendorID.PeerID == n.IpfsNode.Identity.Pretty() { // Vendor
		DisputerID = contract.BuyerOrder.BuyerID.PeerID
		DisputerHandle = contract.BuyerOrder.BuyerID.Handle
		DisputeeID = contract.VendorListings[0].VendorID.PeerID
		DisputeeHandle = contract.VendorListings[0].VendorID.Handle
		// Load out version of the contract from the db
		myContract, state, _, records, _, err := n.Datastore.Sales().GetByOrderId(orderId)
		if err != nil {
			return net.OutOfOrderMessage
		}
		// Check this order is currently in a state which can be disputed
		if state == pb.OrderState_COMPLETED || state == pb.OrderState_DISPUTED || state == pb.OrderState_DECIDED || state == pb.OrderState_RESOLVED || state == pb.OrderState_REFUNDED || state == pb.OrderState_CANCELED || state == pb.OrderState_DECLINED || state == pb.OrderState_PROCESSING_ERROR {
			return errors.New("Contact can no longer be disputed")
		}

		// Build dispute update message
		update := new(pb.DisputeUpdate)
		ser, err := proto.Marshal(myContract)
		if err != nil {
			return err
		}
		update.SerializedContract = ser
		update.OrderId = orderId
		update.PayoutAddress = n.Wallet.CurrentAddress(wallet.EXTERNAL).EncodeAddress()

		var outpoints []*pb.Outpoint
		for _, r := range records {
			o := new(pb.Outpoint)
			o.Hash = r.Txid
			o.Index = r.Index
			o.Value = uint64(r.Value)
			outpoints = append(outpoints, o)
		}
		update.Outpoints = outpoints

		// Send the message
		err = n.SendDisputeUpdate(myContract.BuyerOrder.Payment.Moderator, update)
		if err != nil {
			return err
		}

		// Append the dispute and signature
		myContract.Dispute = rc.Dispute
		for _, sig := range rc.Signatures {
			if sig.Section == pb.Signature_DISPUTE {
				myContract.Signatures = append(myContract.Signatures, sig)
			}
		}
		// Save it back to the db with the new state
		err = n.Datastore.Sales().Put(orderId, *myContract, pb.OrderState_DISPUTED, false)
		if err != nil {
			return err
		}
	} else if contract.BuyerOrder.BuyerID.PeerID == n.IpfsNode.Identity.Pretty() { // Buyer
		DisputerID = contract.VendorListings[0].VendorID.PeerID
		DisputerHandle = contract.VendorListings[0].VendorID.Handle
		DisputeeID = contract.BuyerOrder.BuyerID.PeerID
		DisputeeHandle = contract.BuyerOrder.BuyerID.Handle

		// Load out version of the contract from the db
		myContract, state, _, records, _, err := n.Datastore.Purchases().GetByOrderId(orderId)
		if err != nil {
			return err
		}
		if state == pb.OrderState_AWAITING_PAYMENT || state == pb.OrderState_AWAITING_FULFILLMENT || state == pb.OrderState_PARTIALLY_FULFILLED || state == pb.OrderState_PENDING {
			return net.OutOfOrderMessage
		}
		// Check this order is currently in a state which can be disputed
		if state == pb.OrderState_COMPLETED || state == pb.OrderState_DISPUTED || state == pb.OrderState_DECIDED || state == pb.OrderState_RESOLVED || state == pb.OrderState_REFUNDED || state == pb.OrderState_CANCELED || state == pb.OrderState_DECLINED {
			return errors.New("Contact can no longer be disputed")
		}

		// Build dispute update message
		update := new(pb.DisputeUpdate)
		ser, err := proto.Marshal(myContract)
		if err != nil {
			return err
		}
		update.SerializedContract = ser
		update.OrderId = orderId
		update.PayoutAddress = n.Wallet.CurrentAddress(wallet.EXTERNAL).EncodeAddress()

		var outpoints []*pb.Outpoint
		for _, r := range records {
			o := new(pb.Outpoint)
			o.Hash = r.Txid
			o.Index = r.Index
			o.Value = uint64(r.Value)
			outpoints = append(outpoints, o)
		}
		update.Outpoints = outpoints

		// Send the message
		err = n.SendDisputeUpdate(myContract.BuyerOrder.Payment.Moderator, update)
		if err != nil {
			return err
		}

		// Append the dispute and signature
		myContract.Dispute = rc.Dispute
		for _, sig := range rc.Signatures {
			if sig.Section == pb.Signature_DISPUTE {
				myContract.Signatures = append(myContract.Signatures, sig)
			}
		}
		// Save it back to the db with the new state
		err = n.Datastore.Purchases().Put(orderId, *myContract, pb.OrderState_DISPUTED, false)
		if err != nil {
			return err
		}
	} else {
		return errors.New("We are not involved in this dispute")
	}

	notif := repo.DisputeOpenNotification{repo.NewNotificationID(), "disputeOpen", orderId, repo.Thumbnail{thumbnailTiny, thumbnailSmall}, DisputerID, DisputerHandle, DisputeeID, DisputeeHandle, buyer}
	n.Broadcast <- notif
	n.Datastore.Notifications().PutRecord(repo.NewNotification(notif, time.Now(), false))
	return nil
}

func (n *OpenBazaarNode) CloseDispute(orderId string, buyerPercentage, vendorPercentage float32, resolution string) error {
	if buyerPercentage+vendorPercentage != 100 {
		return errors.New("Payout percentages must sum to 100")
	}

	dispute, err := n.Datastore.Cases().GetByCaseID(orderId)
	if err != nil {
		return ErrCaseNotFound
	}
	if dispute.OrderState != pb.OrderState_DISPUTED {
		return errors.New("A dispute for this order is not open")
	}
	if dispute.IsExpiredNow() {
		return ErrCloseFailureCaseExpired
	}

	if dispute.VendorContract == nil && vendorPercentage > 0 {
		return errors.New("Vendor must provide his copy of the contract before you can release funds to the vendor")
	}

	if dispute.BuyerContract == nil {
		dispute.BuyerContract = dispute.VendorContract
	}

	d := new(pb.DisputeResolution)

	// Add timestamp
	ts, err := ptypes.TimestampProto(time.Now())
	if err != nil {
		return err
	}
	d.Timestamp = ts

	// Add orderId
	d.OrderId = orderId

	// Set self (moderator) as the party that made the resolution proposal
	d.ProposedBy = n.IpfsNode.Identity.Pretty()

	// Set resolution
	d.Resolution = resolution

	// Decide whose contract to use
	var buyerPayout bool
	var vendorPayout bool
	var outpoints []*pb.Outpoint
	var redeemScript string
	var chaincode string
	var feePerByte uint64
	var vendorId string
	var vendorKey libp2p.PubKey
	var buyerId string
	var buyerKey libp2p.PubKey
	if buyerPercentage > 0 && vendorPercentage == 0 {
		buyerPayout = true
		outpoints = dispute.BuyerOutpoints
		redeemScript = dispute.BuyerContract.BuyerOrder.Payment.RedeemScript
		chaincode = dispute.BuyerContract.BuyerOrder.Payment.Chaincode
		feePerByte = dispute.BuyerContract.BuyerOrder.RefundFee
		buyerId = dispute.BuyerContract.BuyerOrder.BuyerID.PeerID
		buyerKey, err = libp2p.UnmarshalPublicKey(dispute.BuyerContract.BuyerOrder.BuyerID.Pubkeys.Identity)
		if err != nil {
			return err
		}
		vendorId = dispute.BuyerContract.VendorListings[0].VendorID.PeerID
		vendorKey, err = libp2p.UnmarshalPublicKey(dispute.BuyerContract.VendorListings[0].VendorID.Pubkeys.Identity)
		if err != nil {
			return err
		}
	} else if vendorPercentage > 0 && buyerPercentage == 0 {
		vendorPayout = true
		outpoints = dispute.VendorOutpoints
		redeemScript = dispute.VendorContract.BuyerOrder.Payment.RedeemScript
		chaincode = dispute.VendorContract.BuyerOrder.Payment.Chaincode
		if len(dispute.VendorContract.VendorOrderFulfillment) > 0 && dispute.VendorContract.VendorOrderFulfillment[0].Payout != nil {
			feePerByte = dispute.VendorContract.VendorOrderFulfillment[0].Payout.PayoutFeePerByte
		} else {
			feePerByte = n.Wallet.GetFeePerByte(wallet.NORMAL)
		}
		buyerId = dispute.VendorContract.BuyerOrder.BuyerID.PeerID
		buyerKey, err = libp2p.UnmarshalPublicKey(dispute.VendorContract.BuyerOrder.BuyerID.Pubkeys.Identity)
		if err != nil {
			return err
		}
		vendorId = dispute.VendorContract.VendorListings[0].VendorID.PeerID
		vendorKey, err = libp2p.UnmarshalPublicKey(dispute.VendorContract.VendorListings[0].VendorID.Pubkeys.Identity)
		if err != nil {
			return err
		}
	} else if vendorPercentage > buyerPercentage {
		buyerPayout = true
		vendorPayout = true
		outpoints = dispute.VendorOutpoints
		redeemScript = dispute.VendorContract.BuyerOrder.Payment.RedeemScript
		chaincode = dispute.VendorContract.BuyerOrder.Payment.Chaincode
		if len(dispute.VendorContract.VendorOrderFulfillment) > 0 && dispute.VendorContract.VendorOrderFulfillment[0].Payout != nil {
			feePerByte = dispute.VendorContract.VendorOrderFulfillment[0].Payout.PayoutFeePerByte
		} else {
			feePerByte = n.Wallet.GetFeePerByte(wallet.NORMAL)
		}
		buyerId = dispute.VendorContract.BuyerOrder.BuyerID.PeerID
		buyerKey, err = libp2p.UnmarshalPublicKey(dispute.VendorContract.BuyerOrder.BuyerID.Pubkeys.Identity)
		if err != nil {
			return err
		}
		vendorId = dispute.VendorContract.VendorListings[0].VendorID.PeerID
		vendorKey, err = libp2p.UnmarshalPublicKey(dispute.VendorContract.VendorListings[0].VendorID.Pubkeys.Identity)
		if err != nil {
			return err
		}
	} else if buyerPercentage >= vendorPercentage {
		buyerPayout = true
		vendorPayout = true
		outpoints = dispute.BuyerOutpoints
		redeemScript = dispute.BuyerContract.BuyerOrder.Payment.RedeemScript
		chaincode = dispute.BuyerContract.BuyerOrder.Payment.Chaincode
		feePerByte = dispute.BuyerContract.BuyerOrder.RefundFee
		buyerId = dispute.BuyerContract.BuyerOrder.BuyerID.PeerID
		buyerKey, err = libp2p.UnmarshalPublicKey(dispute.BuyerContract.BuyerOrder.BuyerID.Pubkeys.Identity)
		if err != nil {
			return err
		}
		vendorId = dispute.BuyerContract.VendorListings[0].VendorID.PeerID
		vendorKey, err = libp2p.UnmarshalPublicKey(dispute.BuyerContract.VendorListings[0].VendorID.Pubkeys.Identity)
		if err != nil {
			return err
		}
	}

	// Calculate total out value
	var totalOut uint64
	for _, o := range outpoints {
		totalOut += o.Value
	}

	// Create outputs using full value. We will subtract the fee off each output later.
	outMap := make(map[string]wallet.TransactionOutput)
	var outputs []wallet.TransactionOutput
	var modAddr btcutil.Address
	var modValue uint64
	modAddr = n.Wallet.CurrentAddress(wallet.EXTERNAL)
	modValue, err = n.GetModeratorFee(totalOut)
	if err != nil {
		return err
	}
	var modOutputScript []byte
	if modValue > 0 {
		modOutputScript, err = n.Wallet.AddressToScript(modAddr)
		if err != nil {
			return err
		}
		out := wallet.TransactionOutput{
			ScriptPubKey: modOutputScript,
			Value:        int64(modValue),
		}
		outputs = append(outputs, out)
		outMap["moderator"] = out
	}

	var buyerAddr btcutil.Address
	var buyerValue uint64
	var buyerOutputScript []byte
	if buyerPayout {
		buyerAddr, err = n.Wallet.DecodeAddress(dispute.BuyerPayoutAddress)
		if err != nil {
			return err
		}
		buyerValue = uint64((float64(totalOut) - float64(modValue)) * (float64(buyerPercentage) / 100))
		buyerOutputScript, err = n.Wallet.AddressToScript(buyerAddr)
		if err != nil {
			return err
		}
		out := wallet.TransactionOutput{
			ScriptPubKey: buyerOutputScript,
			Value:        int64(buyerValue),
		}
		outputs = append(outputs, out)
		outMap["buyer"] = out
	}
	var vendorAddr btcutil.Address
	var vendorValue uint64
	var vendorOutputScript []byte
	if vendorPayout {
		vendorAddr, err = n.Wallet.DecodeAddress(dispute.VendorPayoutAddress)
		if err != nil {
			return err
		}
		vendorValue = uint64((float64(totalOut) - float64(modValue)) * (float64(vendorPercentage) / 100))
		vendorOutputScript, err = n.Wallet.AddressToScript(vendorAddr)
		if err != nil {
			return err
		}
		out := wallet.TransactionOutput{
			ScriptPubKey: vendorOutputScript,
			Value:        int64(vendorValue),
		}
		outputs = append(outputs, out)
		outMap["vendor"] = out
	}

	if len(outputs) == 0 {
		return errors.New("Transaction has no outputs")
	}

	// Create inputs
	var inputs []wallet.TransactionInput
	for _, o := range outpoints {
		decodedHash, err := hex.DecodeString(o.Hash)
		if err != nil {
			return err
		}
		input := wallet.TransactionInput{
			OutpointHash:  decodedHash,
			OutpointIndex: o.Index,
			Value:         int64(o.Value),
		}
		inputs = append(inputs, input)
	}

	if len(inputs) == 0 {
		return errors.New("Transaction has no inputs")
	}

	// Calculate total fee
	txFee := n.Wallet.EstimateFee(inputs, outputs, feePerByte)

	// Subtract fee from each output in proportion to output value
	var outs []wallet.TransactionOutput
	for role, output := range outMap {
		outPercentage := float64(output.Value) / float64(totalOut)
		outputShareOfFee := outPercentage * float64(txFee)
		val := output.Value - int64(outputShareOfFee)
		if !n.Wallet.IsDust(val) {
			o := wallet.TransactionOutput{
				Value:        val,
				ScriptPubKey: output.ScriptPubKey,
				Index:        output.Index,
			}
			outs = append(outs, o)
		} else {
			delete(outMap, role)
		}
	}

	// Create moderator key
	parentFP := []byte{0x00, 0x00, 0x00, 0x00}
	chaincodeBytes, err := hex.DecodeString(chaincode)
	if err != nil {
		return err
	}
	mPrivKey := n.Wallet.MasterPrivateKey()
	if err != nil {
		return err
	}
	mECKey, err := mPrivKey.ECPrivKey()
	if err != nil {
		return err
	}
	hdKey := hd.NewExtendedKey(
		n.Wallet.Params().HDPrivateKeyID[:],
		mECKey.Serialize(),
		chaincodeBytes,
		parentFP,
		0,
		0,
		true)

	moderatorKey, err := hdKey.Child(0)
	if err != nil {
		return err
	}

	// Sign buyer rating key
	if dispute.BuyerContract != nil {
		ecPriv, err := moderatorKey.ECPrivKey()
		if err != nil {
			return err
		}
		for _, key := range dispute.BuyerContract.BuyerOrder.RatingKeys {
			hashed := sha256.Sum256(key)
			sig, err := ecPriv.Sign(hashed[:])
			if err != nil {
				return err
			}
			d.ModeratorRatingSigs = append(d.ModeratorRatingSigs, sig.Serialize())
		}
	}

	// Create signatures
	redeemScriptBytes, err := hex.DecodeString(redeemScript)
	if err != nil {
		return err
	}
	sigs, err := n.Wallet.CreateMultisigSignature(inputs, outs, moderatorKey, redeemScriptBytes, 0)
	if err != nil {
		return err
	}
	var bitcoinSigs []*pb.BitcoinSignature
	for _, sig := range sigs {
		s := new(pb.BitcoinSignature)
		s.InputIndex = sig.InputIndex
		s.Signature = sig.Signature
		bitcoinSigs = append(bitcoinSigs, s)
	}

	// Create payout object
	payout := new(pb.DisputeResolution_Payout)
	payout.Inputs = outpoints
	payout.Sigs = bitcoinSigs
	if _, ok := outMap["buyer"]; ok {
		outputShareOfFee := (float64(buyerValue) / float64(totalOut)) * float64(txFee)
		amt := int64(buyerValue) - int64(outputShareOfFee)
		if amt < 0 {
			amt = 0
		}
		payout.BuyerOutput = &pb.DisputeResolution_Payout_Output{Script: hex.EncodeToString(buyerOutputScript), Amount: uint64(amt)}
	}
	if _, ok := outMap["vendor"]; ok {
		outputShareOfFee := (float64(vendorValue) / float64(totalOut)) * float64(txFee)
		amt := int64(vendorValue) - int64(outputShareOfFee)
		if amt < 0 {
			amt = 0
		}
		payout.VendorOutput = &pb.DisputeResolution_Payout_Output{Script: hex.EncodeToString(vendorOutputScript), Amount: uint64(amt)}
	}
	if _, ok := outMap["moderator"]; ok {
		outputShareOfFee := (float64(modValue) / float64(totalOut)) * float64(txFee)
		amt := int64(modValue) - int64(outputShareOfFee)
		if amt < 0 {
			amt = 0
		}
		payout.ModeratorOutput = &pb.DisputeResolution_Payout_Output{Script: hex.EncodeToString(modOutputScript), Amount: uint64(amt)}
	}

	d.Payout = payout

	rc := new(pb.RicardianContract)
	rc.DisputeResolution = d
	rc, err = n.SignDisputeResolution(rc)
	if err != nil {
		return err
	}

	err = n.SendDisputeClose(buyerId, &buyerKey, rc)
	if err != nil {
		return err
	}
	err = n.SendDisputeClose(vendorId, &vendorKey, rc)
	if err != nil {
		return err
	}

	err = n.Datastore.Cases().MarkAsClosed(orderId, d)
	if err != nil {
		return err
	}
	return nil
}

func (n *OpenBazaarNode) SignDisputeResolution(contract *pb.RicardianContract) (*pb.RicardianContract, error) {
	serializedDR, err := proto.Marshal(contract.DisputeResolution)
	if err != nil {
		return contract, err
	}
	s := new(pb.Signature)
	s.Section = pb.Signature_DISPUTE_RESOLUTION
	if err != nil {
		return contract, err
	}
	guidSig, err := n.IpfsNode.PrivateKey.Sign(serializedDR)
	if err != nil {
		return contract, err
	}
	s.SignatureBytes = guidSig
	contract.Signatures = append(contract.Signatures, s)
	return contract, nil
}

func (n *OpenBazaarNode) ValidateCaseContract(contract *pb.RicardianContract) []string {
	var validationErrors []string

	// Contract should have a listing and order to make it to this point
	if len(contract.VendorListings) == 0 {
		validationErrors = append(validationErrors, "Contract contains no listings")
	}
	if contract.BuyerOrder == nil {
		validationErrors = append(validationErrors, "Contract is missing the buyer's order")
	}

	if contract.VendorListings[0].VendorID == nil || contract.VendorListings[0].VendorID.Pubkeys == nil {
		validationErrors = append(validationErrors, "The listing is missing the vendor ID information. Unable to validate any signatures.")
		return validationErrors
	}
	if contract.BuyerOrder.BuyerID == nil || contract.BuyerOrder.BuyerID.Pubkeys == nil {
		validationErrors = append(validationErrors, "The listing is missing the buyer ID information. Unable to validate any signatures.")
		return validationErrors
	}

	vendorPubkey := contract.VendorListings[0].VendorID.Pubkeys.Identity
	vendorGuid := contract.VendorListings[0].VendorID.PeerID

	buyerPubkey := contract.BuyerOrder.BuyerID.Pubkeys.Identity
	buyerGuid := contract.BuyerOrder.BuyerID.PeerID

	// Make sure the order contains a payment object
	if contract.BuyerOrder.Payment == nil {
		validationErrors = append(validationErrors, "The buyer's order is missing the payment section")
	}

	// There needs to be one listing for each unique item in the order
	var listingHashes []string
	for _, item := range contract.BuyerOrder.Items {
		listingHashes = append(listingHashes, item.ListingHash)
	}
	for _, listing := range contract.VendorListings {
		ser, err := proto.Marshal(listing)
		if err != nil {
			continue
		}
		listingMH, err := EncodeCID(ser)
		if err != nil {
			continue
		}
		for i, l := range listingHashes {
			if l == listingMH.String() {
				// Delete from listingHases
				listingHashes = append(listingHashes[:i], listingHashes[i+1:]...)
				break
			}
		}
	}
	// This should have a length of zero if there is one vendorListing for each item in buyerOrder
	if len(listingHashes) > 0 {
		validationErrors = append(validationErrors, "Not all items in the order have a matching vendor listing")
	}

	// There needs to be one listing signature for each listing
	var listingSigs []*pb.Signature
	for _, sig := range contract.Signatures {
		if sig.Section == pb.Signature_LISTING {
			listingSigs = append(listingSigs, sig)
		}
	}
	if len(listingSigs) < len(contract.VendorListings) {
		validationErrors = append(validationErrors, "Not all listings are signed by the vendor")
	}

	// Verify the listing signatures
	for i, listing := range contract.VendorListings {
		if err := verifyMessageSignature(listing, vendorPubkey, []*pb.Signature{listingSigs[i]}, pb.Signature_LISTING, vendorGuid); err != nil {
			validationErrors = append(validationErrors, "Invalid vendor signature on listing "+strconv.Itoa(i)+err.Error())
		}
		if i == len(listingSigs)-1 {
			break
		}
	}

	// Verify the order signature
	if err := verifyMessageSignature(contract.BuyerOrder, buyerPubkey, contract.Signatures, pb.Signature_ORDER, buyerGuid); err != nil {
		validationErrors = append(validationErrors, "Invalid buyer signature on order")
	}

	// Verify the order confirmation signature
	if contract.VendorOrderConfirmation != nil {
		if err := verifyMessageSignature(contract.VendorOrderConfirmation, vendorPubkey, contract.Signatures, pb.Signature_ORDER_CONFIRMATION, vendorGuid); err != nil {
			validationErrors = append(validationErrors, "Invalid vendor signature on order confirmation")
		}
	}

	// There should be one fulfilment signature for each vendorOrderFulfilment object
	var fulfilmentSigs []*pb.Signature
	for _, sig := range contract.Signatures {
		if sig.Section == pb.Signature_ORDER_FULFILLMENT {
			fulfilmentSigs = append(fulfilmentSigs, sig)
		}
	}
	if len(fulfilmentSigs) < len(contract.VendorOrderFulfillment) {
		validationErrors = append(validationErrors, "Not all order fulfilments are signed by the vendor")
	}

	// Verify the signature of the order fulfilments
	for i, f := range contract.VendorOrderFulfillment {
		if err := verifyMessageSignature(f, vendorPubkey, []*pb.Signature{fulfilmentSigs[i]}, pb.Signature_ORDER_FULFILLMENT, vendorGuid); err != nil {
			validationErrors = append(validationErrors, "Invalid vendor signature on fulfilment "+strconv.Itoa(i))
		}
		if i == len(fulfilmentSigs)-1 {
			break
		}
	}

	// Verify the buyer's bitcoin signature on his guid
	if err := verifyBitcoinSignature(
		contract.BuyerOrder.BuyerID.Pubkeys.Bitcoin,
		contract.BuyerOrder.BuyerID.BitcoinSig,
		contract.BuyerOrder.BuyerID.PeerID,
	); err != nil {
		validationErrors = append(validationErrors, "The buyer's bitcoin signature which covers his guid is invalid. This could be an attempt to forge the buyer's identity.")
	}

	// Verify the vendor's bitcoin signature on his guid
	if err := verifyBitcoinSignature(
		contract.VendorListings[0].VendorID.Pubkeys.Bitcoin,
		contract.VendorListings[0].VendorID.BitcoinSig,
		contract.VendorListings[0].VendorID.PeerID,
	); err != nil {
		validationErrors = append(validationErrors, "The vendor's bitcoin signature which covers his guid is invalid. This could be an attempt to forge the vendor's identity.")
	}

	// Verify the redeem script matches all the bitcoin keys
	if contract.BuyerOrder.Payment != nil {
		chaincode, err := hex.DecodeString(contract.BuyerOrder.Payment.Chaincode)
		if err != nil {
			validationErrors = append(validationErrors, "Error validating bitcoin address and redeem script")
			return validationErrors
		}
		parentFP := []byte{0x00, 0x00, 0x00, 0x00}
		mECKey, err := n.Wallet.MasterPublicKey().ECPubKey()
		if err != nil {
			validationErrors = append(validationErrors, "Error validating bitcoin address and redeem script")
			return validationErrors
		}
		hdKey := hd.NewExtendedKey(
			n.Wallet.Params().HDPublicKeyID[:],
			mECKey.SerializeCompressed(),
			chaincode,
			parentFP,
			0,
			0,
			false)
		moderatorKey, err := hdKey.Child(0)
		if err != nil {
			validationErrors = append(validationErrors, "Error validating bitcoin address and redeem script")
			return validationErrors
		}

		hdKey = hd.NewExtendedKey(
			n.Wallet.Params().HDPublicKeyID[:],
			contract.BuyerOrder.BuyerID.Pubkeys.Bitcoin,
			chaincode,
			parentFP,
			0,
			0,
			false)

		buyerKey, err := hdKey.Child(0)
		if err != nil {
			validationErrors = append(validationErrors, "Error validating bitcoin address and redeem script")
			return validationErrors
		}
		hdKey = hd.NewExtendedKey(
			n.Wallet.Params().HDPublicKeyID[:],
			contract.VendorListings[0].VendorID.Pubkeys.Bitcoin,
			chaincode,
			parentFP,
			0,
			0,
			false)
		vendorKey, err := hdKey.Child(0)
		if err != nil {
			validationErrors = append(validationErrors, "Error validating bitcoin address and redeem script")
			return validationErrors
		}
		timeout, _ := time.ParseDuration(strconv.Itoa(int(contract.VendorListings[0].Metadata.EscrowTimeoutHours)) + "h")
		addr, redeemScript, err := n.Wallet.GenerateMultisigScript([]hd.ExtendedKey{*buyerKey, *vendorKey, *moderatorKey}, 2, timeout, vendorKey)

		if contract.BuyerOrder.Payment.Address != addr.EncodeAddress() {
			validationErrors = append(validationErrors, "The calculated bitcoin address doesn't match the address in the order")
		}

		if hex.EncodeToString(redeemScript) != contract.BuyerOrder.Payment.RedeemScript {
			validationErrors = append(validationErrors, "The calculated redeem script doesn't match the redeem script in the order")
		}
	}

	return validationErrors
}

func (n *OpenBazaarNode) ValidateDisputeResolution(contract *pb.RicardianContract) error {
	err := n.verifySignatureOnDisputeResolution(contract)
	if err != nil {
		return err
	}
	if contract.DisputeResolution.Payout == nil || len(contract.DisputeResolution.Payout.Sigs) == 0 {
		return errors.New("DisputeResolution contains invalid payout")
	}
	checkWeOwnAddress := func(scriptPubKey string) error {
		scriptBytes, err := hex.DecodeString(scriptPubKey)
		if err != nil {
			return err
		}
		addr, err := n.Wallet.ScriptToAddress(scriptBytes)
		if err != nil {
			return err
		}
		if !n.Wallet.HasKey(addr) {
			return errors.New("Moderator payout sends coins to an address we don't control")
		}
		return nil
	}

	if contract.VendorListings[0].VendorID.PeerID == n.IpfsNode.Identity.Pretty() && contract.DisputeResolution.Payout.VendorOutput != nil {
		return checkWeOwnAddress(contract.DisputeResolution.Payout.VendorOutput.Script)
	} else if contract.BuyerOrder.BuyerID.PeerID == n.IpfsNode.Identity.Pretty() && contract.DisputeResolution.Payout.BuyerOutput != nil {
		return checkWeOwnAddress(contract.DisputeResolution.Payout.BuyerOutput.Script)
	}
	return nil
}

func (n *OpenBazaarNode) verifySignatureOnDisputeResolution(contract *pb.RicardianContract) error {

	moderatorID, err := peer.IDB58Decode(contract.BuyerOrder.Payment.Moderator)
	if err != nil {
		return err
	}
	ctx, cancel := context.WithCancel(context.Background())
	defer cancel()
	pubkey, err := n.IpfsNode.Routing.(*dht.IpfsDHT).GetPublicKey(ctx, moderatorID)
	if err != nil {
		log.Errorf("Failed to find public key for %s", moderatorID.Pretty())
		return err
	}
	pubKeyBytes, err := pubkey.Bytes()
	if err != nil {
		return err
	}

	if err := verifyMessageSignature(
		contract.DisputeResolution,
		pubKeyBytes,
		contract.Signatures,
		pb.Signature_DISPUTE_RESOLUTION,
		moderatorID.Pretty(),
	); err != nil {
		switch err.(type) {
		case noSigError:
			return errors.New("Contract does not contain a signature for the dispute resolution")
		case invalidSigError:
			return errors.New("Guid signature on contact failed to verify")
		case matchKeyError:
			return errors.New("Public key in dispute does not match reported ID")
		default:
			return err
		}
	}
	return nil
}

func (n *OpenBazaarNode) ReleaseFunds(contract *pb.RicardianContract, records []*wallet.TransactionRecord) error {
	// Create inputs
	var inputs []wallet.TransactionInput
	for _, o := range contract.DisputeResolution.Payout.Inputs {
		decodedHash, err := hex.DecodeString(o.Hash)
		if err != nil {
			return err
		}
		input := wallet.TransactionInput{
			OutpointHash:  decodedHash,
			OutpointIndex: o.Index,
			Value:         int64(o.Value),
		}
		inputs = append(inputs, input)
	}

	if len(inputs) == 0 {
		return errors.New("Transaction has no inputs")
	}

	// Create outputs
	var outputs []wallet.TransactionOutput
	if contract.DisputeResolution.Payout.BuyerOutput != nil {
		decodedScript, err := hex.DecodeString(contract.DisputeResolution.Payout.BuyerOutput.Script)
		if err != nil {
			return err
		}
		output := wallet.TransactionOutput{
			ScriptPubKey: decodedScript,
			Value:        int64(contract.DisputeResolution.Payout.BuyerOutput.Amount),
		}
		outputs = append(outputs, output)
	}
	if contract.DisputeResolution.Payout.VendorOutput != nil {
		decodedScript, err := hex.DecodeString(contract.DisputeResolution.Payout.VendorOutput.Script)
		if err != nil {
			return err
		}
		output := wallet.TransactionOutput{
			ScriptPubKey: decodedScript,
			Value:        int64(contract.DisputeResolution.Payout.VendorOutput.Amount),
		}
		outputs = append(outputs, output)
	}
	if contract.DisputeResolution.Payout.ModeratorOutput != nil {
		decodedScript, err := hex.DecodeString(contract.DisputeResolution.Payout.ModeratorOutput.Script)
		if err != nil {
			return err
		}
		output := wallet.TransactionOutput{
			ScriptPubKey: decodedScript,
			Value:        int64(contract.DisputeResolution.Payout.ModeratorOutput.Amount),
		}
		outputs = append(outputs, output)
	}

	// Create signing key
	parentFP := []byte{0x00, 0x00, 0x00, 0x00}
	chaincodeBytes, err := hex.DecodeString(contract.BuyerOrder.Payment.Chaincode)
	if err != nil {
		return err
	}
	mPrivKey := n.Wallet.MasterPrivateKey()
	if err != nil {
		return err
	}
	mECKey, err := mPrivKey.ECPrivKey()
	if err != nil {
		return err
	}
	hdKey := hd.NewExtendedKey(
		n.Wallet.Params().HDPrivateKeyID[:],
		mECKey.Serialize(),
		chaincodeBytes,
		parentFP,
		0,
		0,
		true)

	signingKey, err := hdKey.Child(0)
	if err != nil {
		return err
	}

	// Create signatures
	redeemScriptBytes, err := hex.DecodeString(contract.BuyerOrder.Payment.RedeemScript)
	if err != nil {
		return err
	}
	mySigs, err := n.Wallet.CreateMultisigSignature(inputs, outputs, signingKey, redeemScriptBytes, 0)
	if err != nil {
		return err
	}

	var moderatorSigs []wallet.Signature
	for _, sig := range contract.DisputeResolution.Payout.Sigs {
		s := wallet.Signature{
			Signature:  sig.Signature,
			InputIndex: sig.InputIndex,
		}
		moderatorSigs = append(moderatorSigs, s)
	}

	accept := new(pb.DisputeAcceptance)
	// Create timestamp
	ts, err := ptypes.TimestampProto(time.Now())
	if err != nil {
		return err
	}
	accept.Timestamp = ts
	accept.ClosedBy = n.IpfsNode.Identity.Pretty()
	contract.DisputeAcceptance = accept

	orderId, err := n.CalcOrderId(contract.BuyerOrder)
	if err != nil {
		return err
	}

	// Update database
	if n.IpfsNode.Identity.Pretty() == contract.BuyerOrder.BuyerID.PeerID {
		n.Datastore.Purchases().Put(orderId, *contract, pb.OrderState_DECIDED, true)
	} else {
		n.Datastore.Sales().Put(orderId, *contract, pb.OrderState_DECIDED, true)
	}

	_, err = n.Wallet.Multisign(inputs, outputs, mySigs, moderatorSigs, redeemScriptBytes, 0, true)
	if err != nil {
		return err
	}

	return nil
}<|MERGE_RESOLUTION|>--- conflicted
+++ resolved
@@ -30,11 +30,8 @@
 var DisputeWg = new(sync.WaitGroup)
 
 var ErrCaseNotFound = errors.New("Case not found")
-<<<<<<< HEAD
-var ErrCloseFailureCaseExpired = errors.New("Unable to close case. Case has expired")
-=======
+var ErrCloseFailureCaseExpired = errors.New("Unable to close case. Case has expired.")
 var ErrOpenFailureOrderExpired = errors.New("Unable to open case. Order is too old to dispute.")
->>>>>>> dabf579e
 
 func (n *OpenBazaarNode) OpenDispute(orderID string, contract *pb.RicardianContract, records []*wallet.TransactionRecord, claim string) error {
 	if !n.verifyEscrowFundsAreDisputeable(contract, records) {
