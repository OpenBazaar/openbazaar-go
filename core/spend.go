package core

import (
	"errors"
	"fmt"
	"math/big"
	"strings"
	"time"

	"github.com/OpenBazaar/openbazaar-go/pb"
	"github.com/OpenBazaar/openbazaar-go/repo"
	"github.com/OpenBazaar/wallet-interface"
	"github.com/btcsuite/btcutil"
)

// DefaultCurrencyDivisibility is the Divisibility of the Currency if not
// defined otherwise
const DefaultCurrencyDivisibility uint = 8

type SpendRequest struct {
	decodedAddress btcutil.Address

	Amount                 string                   `json:"amount"`
	Currency               *repo.CurrencyDefinition `json:"currency"`
	CurrencyCode           string                   `json:"currencyCode"`
	Address                string                   `json:"address"`
	FeeLevel               string                   `json:"feeLevel"`
	Memo                   string                   `json:"memo"`
	OrderID                string                   `json:"orderId"`
	RequireAssociatedOrder bool                     `json:"requireOrder"`
	SpendAll               bool                     `json:"spendAll"`
}

type SpendResponse struct {
	Amount             string                   `json:"amount"`
	ConfirmedBalance   string                   `json:"confirmedBalance"`
	UnconfirmedBalance string                   `json:"unconfirmedBalance"`
	Currency           *repo.CurrencyDefinition `json:"currency"`
	Memo               string                   `json:"memo"`
	OrderID            string                   `json:"orderId"`
	Timestamp          time.Time                `json:"timestamp"`
	Txid               string                   `json:"txid"`
	PeerID             string                   `json:"-"`
	ConsumedInput      bool                     `json:"-"`
}

// Spend will attempt to move funds from the node to the destination address described in the
// SpendRequest for the amount indicated.
func (n *OpenBazaarNode) Spend(args *SpendRequest) (*SpendResponse, error) {
	var (
		feeLevel wallet.FeeLevel
		peerID   string

		amt        = new(big.Int)
		lookupCode = args.CurrencyCode
	)

	if lookupCode == "" && args.Currency != nil {
		lookupCode = args.Currency.Code.String()
	}
	var currencyDef, err = n.LookupCurrency(lookupCode)
	if err != nil {
		return nil, repo.ErrCurrencyDefinitionUndefined
	}
	if args.Currency != nil && currencyDef.Divisibility != args.Currency.Divisibility {
		currencyDef.Divisibility = args.Currency.Divisibility
		if err := currencyDef.Valid(); err != nil {
			return nil, err
		}
	}

	amt, ok := amt.SetString(args.Amount, 10)
	if !ok {
		return nil, ErrInvalidAmount
	}

	wal, err := n.Multiwallet.WalletForCurrencyCode(lookupCode)
	if err != nil {
		return nil, ErrUnknownWallet
	}

	addr, err := wal.DecodeAddress(args.Address)
	if err != nil {
		return nil, ErrInvalidSpendAddress
	}
	args.decodedAddress = addr

	contract, err := n.getOrderContractBySpendRequest(args)
	if err != nil && args.RequireAssociatedOrder {
		return nil, ErrOrderNotFound
	}

	switch strings.ToUpper(args.FeeLevel) {
	case "PRIORITY":
		feeLevel = wallet.PRIOIRTY
	case "NORMAL":
		feeLevel = wallet.NORMAL
	case "ECONOMIC":
		feeLevel = wallet.ECONOMIC
	default:
		feeLevel = wallet.NORMAL
	}

	txid, err := wal.Spend(*amt, addr, feeLevel, args.OrderID, args.SpendAll)
	if err != nil {
		switch {
		case err == wallet.ErrInsufficientFunds:
			return nil, ErrInsufficientFunds
		case err == wallet.ErrorDustAmount:
			return nil, ErrSpendAmountIsDust
		default:
			return nil, err
		}
	}

	txn, err := wal.GetTransaction(*txid)
	if err != nil {
		log.Errorf("get txn failed : %v", err.Error())
		return nil, fmt.Errorf("failed retrieving new wallet balance: %s", err)
	}

	var (
		thumbnail string
		title     string
		memo      = args.Memo
<<<<<<< HEAD
		peerID    string
=======
		toAddress = args.Address
>>>>>>> 04e28bbc
	)

	if txn.ToAddress != "" {
		toAddress = txn.ToAddress
	}

	if contract != nil && contract.VendorListings[0] != nil {
		if contract.VendorListings[0].Item != nil && len(contract.VendorListings[0].Item.Images) > 0 {
			thumbnail = contract.VendorListings[0].Item.Images[0].Tiny
			title = contract.VendorListings[0].Item.Title
		}
		if contract.VendorListings[0].VendorID != nil {
			peerID = contract.VendorListings[0].VendorID.PeerID
		}
	}
	if memo == "" && title != "" {
		memo = title
	}

	if err := n.Datastore.TxMetadata().Put(repo.Metadata{
		Txid:       txid.String(),
		Address:    toAddress,
		Memo:       memo,
		OrderId:    args.OrderID,
		Thumbnail:  thumbnail,
		CanBumpFee: false,
	}); err != nil {
		return nil, fmt.Errorf("failed persisting transaction metadata: %s", err)
	}

	confirmed, unconfirmed := wal.Balance()
	defn, err := n.LookupCurrency(wal.CurrencyCode())
	if err != nil {
		return nil, fmt.Errorf("wallet currency not found in dictionary")
	}

	return &SpendResponse{
		Txid:               txid.String(),
		ConfirmedBalance:   confirmed.Value.String(),
		UnconfirmedBalance: unconfirmed.Value.String(),
		Currency:           &defn,
		Amount:             strings.TrimPrefix(txn.Value, "-"),
		Timestamp:          txn.Timestamp,
		Memo:               memo,
		OrderID:            args.OrderID,
		PeerID:             peerID,
	}, nil
}

func (n *OpenBazaarNode) getOrderContractBySpendRequest(args *SpendRequest) (*pb.RicardianContract, error) {
	var errorStr = "unable to find order from order id or spend address"
	if args.OrderID != "" {
		contract, _, _, _, _, _, err := n.Datastore.Purchases().GetByOrderId(args.OrderID)
		if err != nil {
			return nil, fmt.Errorf("%s: %s", errorStr, err)
		}
		if contract != nil {
			return contract, nil
		}
	}

	if args.decodedAddress != nil {
		contract, _, _, _, err := n.Datastore.Purchases().GetByPaymentAddress(args.decodedAddress)
		if err != nil {
			return nil, fmt.Errorf("%s: %s", errorStr, err)
		}
		if contract != nil {
			return contract, nil
		}
	}

	return nil, errors.New(errorStr)
}<|MERGE_RESOLUTION|>--- conflicted
+++ resolved
@@ -123,11 +123,7 @@
 		thumbnail string
 		title     string
 		memo      = args.Memo
-<<<<<<< HEAD
-		peerID    string
-=======
 		toAddress = args.Address
->>>>>>> 04e28bbc
 	)
 
 	if txn.ToAddress != "" {
