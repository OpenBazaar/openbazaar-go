package core

import (
	"crypto/sha256"
	"encoding/hex"
	"encoding/json"
	"errors"
	"fmt"
	libp2p "gx/ipfs/QmTW4SdgBWq9GjsBsHeUx8WuGxzhgzAf88UMH2w62PC8yK/go-libp2p-crypto"
	"io/ioutil"
	"math/big"
	"os"
	"path"
	"strings"
	"time"

	"github.com/OpenBazaar/jsonpb"
	"github.com/OpenBazaar/wallet-interface"
	"github.com/btcsuite/btcd/chaincfg/chainhash"
	"github.com/golang/protobuf/proto"
	"github.com/golang/protobuf/ptypes"

	"github.com/OpenBazaar/openbazaar-go/ipfs"
	"github.com/OpenBazaar/openbazaar-go/pb"
	"github.com/OpenBazaar/openbazaar-go/repo"
)

const (
	// RatingMin - min raring
	RatingMin = 1
	// RatingMax - max rating
	RatingMax = 5
	// ReviewMaxCharacters - max size for review
	ReviewMaxCharacters = 3000
)

// OrderRatings - record ratings for an order
type OrderRatings struct {
	OrderID string       `json:"orderId"`
	Ratings []RatingData `json:"ratings"`
}

// RatingData - record rating in detail
type RatingData struct {
	Slug            string `json:"slug"`
	Overall         int    `json:"overall"`
	Quality         int    `json:"quality"`
	Description     int    `json:"description"`
	DeliverySpeed   int    `json:"deliverySpeed"`
	CustomerService int    `json:"customerService"`
	Review          string `json:"review"`
	Anonymous       bool   `json:"anonymous"`
}

// SavedRating - represent saved rating
type SavedRating struct {
	Slug    string   `json:"slug"`
	Count   int      `json:"count"`
	Average float32  `json:"average"`
	Ratings []string `json:"ratings"`
}

// CompleteOrder - complete the order
func (n *OpenBazaarNode) CompleteOrder(orderRatings *OrderRatings, contract *pb.RicardianContract, records []*wallet.TransactionRecord) error {

	orderID, err := n.CalcOrderID(contract.BuyerOrder)
	if err != nil {
		return err
	}

	oc := new(pb.OrderCompletion)
	oc.OrderId = orderID
	oc.Ratings = []*pb.Rating{}

	ts, err := ptypes.TimestampProto(time.Now())
	if err != nil {
		return err
	}
	oc.Timestamp = ts

	for z, r := range orderRatings.Ratings {
		rating := new(pb.Rating)
		rd := new(pb.Rating_RatingData)

		var rs *pb.RatingSignature
		var rk []byte
		if contract.DisputeResolution != nil {
			if contract.VendorOrderConfirmation == nil {
				return errors.New("cannot leave review because the vendor never accepted this order")
			}
			for _, sig := range contract.VendorOrderConfirmation.RatingSignatures {
				if sig.Metadata.ListingSlug == r.Slug {
					rs = sig
					break
				}
			}
			if len(contract.BuyerOrder.RatingKeys) < len(orderRatings.Ratings) {
				return errors.New("invalid number of rating keys in buyer order")
			}
			rk = contract.BuyerOrder.RatingKeys[z]

			for i, l := range contract.VendorListings {
				if l.Slug == r.Slug && i <= len(contract.DisputeResolution.ModeratorRatingSigs)-1 {
					rd.ModeratorSig = contract.DisputeResolution.ModeratorRatingSigs[i]
					break
				}
			}
		} else {
			for _, fulfillment := range contract.VendorOrderFulfillment {
				if fulfillment.RatingSignature.Metadata.ListingSlug == r.Slug {
					rs = fulfillment.RatingSignature
					break
				}
			}
			rk = rs.Metadata.RatingKey
		}

		rd.RatingKey = rk
		if !r.Anonymous {
			profile, _ := n.GetProfile()
			rd.BuyerID = contract.BuyerOrder.BuyerID
			rd.BuyerName = profile.Name
			sig, err := n.IpfsNode.PrivateKey.Sign(rd.RatingKey)
			if err != nil {
				return err
			}
			rd.BuyerSig = sig
		}
		rd.VendorID = contract.VendorListings[0].VendorID
		rd.VendorSig = rs

		rd.Overall = uint32(r.Overall)
		rd.Quality = uint32(r.Quality)
		rd.Description = uint32(r.Description)
		rd.CustomerService = uint32(r.CustomerService)
		rd.DeliverySpeed = uint32(r.DeliverySpeed)
		rd.Review = r.Review

		ts, err := ptypes.TimestampProto(time.Now())
		if err != nil {
			return err
		}
		rd.Timestamp = ts
		rating.RatingData = rd

		ser, err := proto.Marshal(rating.RatingData)
		if err != nil {
			return err
		}

		ratingKey, err := n.MasterPrivateKey.Child(uint32(contract.BuyerOrder.Timestamp.Seconds))
		if err != nil {
			return err
		}
		ecRatingKey, err := ratingKey.ECPrivKey()
		if err != nil {
			return err
		}
		hashed := sha256.Sum256(ser)
		sig, err := ecRatingKey.Sign(hashed[:])
		if err != nil {
			return err
		}
		rating.Signature = sig.Serialize()
		oc.Ratings = append(oc.Ratings, rating)
	}

	order, err := repo.ToV5Order(contract.BuyerOrder, n.LookupCurrency)
	if err != nil {
		return err
	}

	wal, err := n.Multiwallet.WalletForCurrencyCode(order.Payment.AmountCurrency.Code)
	if err != nil {
		return err
	}

	// Payout order if moderated and not disputed
	if order.Payment.Method == pb.Order_Payment_MODERATED && contract.DisputeResolution == nil {
		var ins []wallet.TransactionInput
		outValue := new(big.Int)
		for _, r := range records {
			if !r.Spent && r.Value.Cmp(big.NewInt(0)) > 0 {
				addr, err := wal.DecodeAddress(r.Address)
				if err != nil {
					return err
				}
				outpointHash, err := hex.DecodeString(strings.TrimPrefix(r.Txid, "0x"))
				if err != nil {
					return fmt.Errorf("decoding transaction hash: %s", err.Error())
				}
				outValue.Add(outValue, &r.Value)
				in := wallet.TransactionInput{
					LinkedAddress: addr,
					OutpointIndex: r.Index,
					OutpointHash:  outpointHash,
					Value:         r.Value,
				}
				ins = append(ins, in)
			}
		}

		payoutAddress, err := wal.DecodeAddress(contract.VendorOrderFulfillment[0].Payout.PayoutAddress)
		if err != nil {
			return err
		}
		var output = wallet.TransactionOutput{
			Address: payoutAddress,
			Value:   *outValue,
		}

		chaincode, err := hex.DecodeString(order.Payment.Chaincode)
		if err != nil {
			return err
		}
		mECKey, err := n.MasterPrivateKey.ECPrivKey()
		if err != nil {
			return err
		}
		buyerKey, err := wal.ChildKey(mECKey.Serialize(), chaincode, true)
		if err != nil {
			return err
		}
		redeemScript, err := hex.DecodeString(order.Payment.RedeemScript)
		if err != nil {
			return err
		}
		fulfillment := repo.ToV5OrderFulfillment(contract.VendorOrderFulfillment[0])
		n, ok := new(big.Int).SetString(fulfillment.Payout.BigPayoutFeePerByte, 10)
		if !ok {
			return errors.New("invalid payout fee per byte value")
		}
		buyerSignatures, err := wal.CreateMultisigSignature(ins, []wallet.TransactionOutput{output}, buyerKey, redeemScript, *n)
		if err != nil {
			return err
		}
		var pbSigs []*pb.BitcoinSignature
		for _, s := range buyerSignatures {
			sig := new(pb.BitcoinSignature)
			sig.InputIndex = s.InputIndex
			sig.Signature = s.Signature
			pbSigs = append(pbSigs, sig)
		}
		oc.PayoutSigs = pbSigs
	}

	rc := new(pb.RicardianContract)
	rc.BuyerOrderCompletion = oc

	rc, err = n.SignOrderCompletion(rc)
	if err != nil {
		return err
	}
	vendorkey, err := libp2p.UnmarshalPublicKey(contract.VendorListings[0].VendorID.Pubkeys.Identity)
	if err != nil {
		return err
	}
	err = n.SendOrderCompletion(contract.VendorListings[0].VendorID.PeerID, &vendorkey, rc)
	if err != nil {
		return err
	}
	contract.BuyerOrderCompletion = oc
	for _, sig := range rc.Signatures {
		if sig.Section == pb.Signature_ORDER_COMPLETION {
			contract.Signatures = append(contract.Signatures, sig)
		}
	}
	err = n.Datastore.Purchases().Put(orderID, *contract, pb.OrderState_COMPLETED, true)
	if err != nil {
		return err
	}

	return nil
}

var (
	// EscrowTimeLockedError - custom err for time locked escrow
	EscrowTimeLockedError error
	// ErrPrematureReleaseOfTimedoutEscrowFunds - custom err for premature escrow funds release
	ErrPrematureReleaseOfTimedoutEscrowFunds = fmt.Errorf("escrow can only be released when in dispute for %s days", (time.Duration(repo.DisputeTotalDurationHours) * time.Hour).String())
)

// DisputeIsActive - check if the dispute is active
func (n *OpenBazaarNode) DisputeIsActive(contract *pb.RicardianContract) (bool, error) {
	var (
		dispute         = contract.GetDispute()
		disputeDuration = time.Duration(repo.DisputeTotalDurationHours) * time.Hour
	)
	if dispute != nil {
		disputeStart, err := ptypes.Timestamp(dispute.Timestamp)
		if err != nil {
			return false, fmt.Errorf("sale dispute timestamp: %s", err.Error())
		}
		if n.TestnetEnable {
			// Time hack until we can stub this more nicely in test env
			disputeDuration = time.Duration(10) * time.Second
		}
		disputeExpiration := disputeStart.Add(disputeDuration)
		if time.Now().Before(disputeExpiration) {
			return true, nil
		}
	}
	return false, nil
}

// ReleaseFundsAfterTimeout - release funds
func (n *OpenBazaarNode) ReleaseFundsAfterTimeout(contract *pb.RicardianContract, records []*wallet.TransactionRecord) error {
	if active, err := n.DisputeIsActive(contract); err != nil {
		return err
	} else if active {
		return ErrPrematureReleaseOfTimedoutEscrowFunds
	}
	order, err := repo.ToV5Order(contract.BuyerOrder, n.LookupCurrency)
	if err != nil {
		return err
	}
	wal, err := n.Multiwallet.WalletForCurrencyCode(order.Payment.AmountCurrency.Code)
	if err != nil {
		return err
	}
	defn, err := repo.AllCurrencies().Lookup(order.Payment.AmountCurrency.Code)
	if err != nil {
		log.Errorf("Failed ReleaseFundsAfterTimeout(): %s", err.Error())
		return err
	}

	minConfirms := contract.VendorListings[0].Metadata.EscrowTimeoutHours *
		defn.ConfirmationsPerHour()
	var txInputs []wallet.TransactionInput
	for _, r := range records {
		if !r.Spent && r.Value.Cmp(big.NewInt(0)) > 0 {
			hash, err := chainhash.NewHashFromStr(strings.TrimPrefix(r.Txid, "0x"))
			if err != nil {
				return err
			}

			confirms, _, err := wal.GetConfirmations(*hash)
			if err != nil {
				return err
			}

			if confirms < minConfirms {
				EscrowTimeLockedError = fmt.Errorf("tx %s needs %d more confirmations before it can be spent", r.Txid, int(minConfirms-confirms))
				return EscrowTimeLockedError
			}

			addr, err := wal.DecodeAddress(r.Address)
			if err != nil {
				return err
			}
			outpointHash, err := hex.DecodeString(strings.TrimPrefix(r.Txid, "0x"))
			if err != nil {
				return fmt.Errorf("decoding transaction hash: %s", err.Error())
			}
			var txInput = wallet.TransactionInput{
				Value:         r.Value,
				LinkedAddress: addr,
				OutpointIndex: r.Index,
				OutpointHash:  outpointHash,
			}
			txInputs = append(txInputs, txInput)
		}
	}

	if len(txInputs) == 0 {
		return errors.New("there are no inputs available for this transaction")
	}
<<<<<<< HEAD
	mECKey, err := n.MasterPrivateKey.ECPrivKey()
	if err != nil {
		return err
	}
	vendorKey, err := wal.ChildKey(mECKey.Serialize(), chaincode, true)
	if err != nil {
		return err
	}
	redeemScript, err := hex.DecodeString(order.Payment.RedeemScript)
	if err != nil {
		return err
	}
	_, err = wal.SweepAddress(txInputs, nil, vendorKey, &redeemScript, wallet.NORMAL)
	if err != nil {
		return err
	}
=======
>>>>>>> 2c8da24b

	chaincode, err := hex.DecodeString(contract.BuyerOrder.Payment.Chaincode)
	if err != nil {
		return err
	}
	mECKey, err := n.MasterPrivateKey.ECPrivKey()
	if err != nil {
		return err
	}
	vendorKey, err := wal.ChildKey(mECKey.Serialize(), chaincode, true)
	if err != nil {
		return err
	}
	redeemScript, err := hex.DecodeString(contract.BuyerOrder.Payment.RedeemScript)
	if err != nil {
		return err
	}
	_, err = wal.SweepAddress(txInputs, nil, vendorKey, &redeemScript, wallet.NORMAL)
	if err != nil {
		return err
	}

	orderID, err := n.CalcOrderID(contract.BuyerOrder)
	if err != nil {
		return err
	}

	err = n.Datastore.Sales().Put(orderID, *contract, pb.OrderState_PAYMENT_FINALIZED, true)
	if err != nil {
		return err
	}
	return nil
}

// SignOrderCompletion - sign order on completion
func (n *OpenBazaarNode) SignOrderCompletion(contract *pb.RicardianContract) (*pb.RicardianContract, error) {
	serializedOrderFulfil, err := proto.Marshal(contract.BuyerOrderCompletion)
	if err != nil {
		return contract, err
	}
	s := new(pb.Signature)
	s.Section = pb.Signature_ORDER_COMPLETION
	guidSig, err := n.IpfsNode.PrivateKey.Sign(serializedOrderFulfil)
	if err != nil {
		return contract, err
	}
	s.SignatureBytes = guidSig
	contract.Signatures = append(contract.Signatures, s)
	return contract, nil
}

// ValidateOrderCompletion - validate order signatures on completion
func (n *OpenBazaarNode) ValidateOrderCompletion(contract *pb.RicardianContract) error {
	if err := verifySignaturesOnOrderCompletion(contract); err != nil {
		return err
	}

	// TODO: validate bitcoin signatures of moderated

	return nil
}

// ValidateAndSaveRating - validates rating
func (n *OpenBazaarNode) ValidateAndSaveRating(contract *pb.RicardianContract) (retErr error) {
	for _, rating := range contract.BuyerOrderCompletion.Ratings {
		valid, err := ValidateRating(rating)
		if !valid || err != nil {
			retErr = err
			continue
		}

		if rating.RatingData.Overall < RatingMin || rating.RatingData.Overall > RatingMax {
			retErr = err
			continue
		}
		if rating.RatingData.Quality < RatingMin || rating.RatingData.Quality > RatingMax {
			retErr = err
			continue
		}
		if rating.RatingData.Description < RatingMin || rating.RatingData.Description > RatingMax {
			retErr = err
			continue
		}
		if rating.RatingData.DeliverySpeed < RatingMin || rating.RatingData.DeliverySpeed > RatingMax {
			retErr = err
			continue
		}
		if rating.RatingData.CustomerService < RatingMin || rating.RatingData.CustomerService > RatingMax {
			retErr = err
			continue
		}

		m := jsonpb.Marshaler{
			EnumsAsInts:  false,
			EmitDefaults: false,
			Indent:       "    ",
			OrigName:     false,
		}
		ratingJSON, err := m.MarshalToString(rating)
		if err != nil {
			retErr = err
			continue
		}

		mh, err := ipfs.EncodeMultihash([]byte(ratingJSON))
		if err != nil {
			retErr = err
			continue
		}

		ratingPath := path.Join(n.RepoPath, "root", "ratings", mh.B58String()[:12]+".json")
		f, err := os.Create(ratingPath)
		if err != nil {
			retErr = err
			continue
		}

		_, werr := f.Write([]byte(ratingJSON))
		if werr != nil {
			f.Close()
			retErr = err
			continue
		}
		f.Close()

		if err := n.updateRatingIndex(rating, ratingPath); err != nil {
			retErr = err
			continue
		}

		if err := n.updateRatingInListingIndex(rating); err != nil {
			retErr = err
			continue
		}

		if err := n.updateProfileRatings(rating); err != nil {
			retErr = err
			continue
		}
	}
	return retErr
}

func (n *OpenBazaarNode) updateRatingIndex(rating *pb.Rating, ratingPath string) error {
	indexPath := path.Join(n.RepoPath, "root", "ratings.json")

	var index []SavedRating

	ratingHash, err := ipfs.GetHashOfFile(n.IpfsNode, ratingPath)
	if err != nil {
		return err
	}

	_, ferr := os.Stat(indexPath)
	if !os.IsNotExist(ferr) {
		// Read existing file
		file, err := ioutil.ReadFile(indexPath)
		if err != nil {
			return err
		}
		err = json.Unmarshal(file, &index)
		if err != nil {
			return err
		}
	}

	// Check to see if the rating we are adding already exists in the list. If so update it.
	exists := false
	for i, d := range index {
		if rating.RatingData.VendorSig.Metadata.ListingSlug == d.Slug {
			index[i].Ratings = append(index[i].Ratings, ratingHash)
			total := index[i].Average * float32(index[i].Count)
			total += float32(rating.RatingData.Overall)
			index[i].Count++
			index[i].Average = total / float32(index[i].Count)
			exists = true
			break
		}
	}

	// If it doesn't exist create a new one
	if !exists {
		rs := SavedRating{
			Slug:    rating.RatingData.VendorSig.Metadata.ListingSlug,
			Average: float32(rating.RatingData.Overall),
			Count:   1,
			Ratings: []string{ratingHash},
		}
		index = append(index, rs)
	}

	// Write it back to file
	f, err := os.Create(indexPath)
	if err != nil {
		return err
	}
	defer f.Close()
	j, jerr := json.MarshalIndent(index, "", "    ")
	if jerr != nil {
		return jerr
	}
	_, werr := f.Write(j)
	if werr != nil {
		return werr
	}
	return nil
}

func verifySignaturesOnOrderCompletion(contract *pb.RicardianContract) error {
	if err := verifyMessageSignature(
		contract.BuyerOrderCompletion,
		contract.BuyerOrder.BuyerID.Pubkeys.Identity,
		contract.Signatures,
		pb.Signature_ORDER_COMPLETION,
		contract.BuyerOrder.BuyerID.PeerID,
	); err != nil {
		switch err.(type) {
		case noSigError:
			return errors.New("contract does not contain a signature for the order completion")
		case invalidSigError:
			return errors.New("buyer's guid signature on contact failed to verify")
		case matchKeyError:
			return errors.New("public key in order does not match reported buyer ID")
		default:
			return err
		}
	}
	return nil
}<|MERGE_RESOLUTION|>--- conflicted
+++ resolved
@@ -365,25 +365,6 @@
 	if len(txInputs) == 0 {
 		return errors.New("there are no inputs available for this transaction")
 	}
-<<<<<<< HEAD
-	mECKey, err := n.MasterPrivateKey.ECPrivKey()
-	if err != nil {
-		return err
-	}
-	vendorKey, err := wal.ChildKey(mECKey.Serialize(), chaincode, true)
-	if err != nil {
-		return err
-	}
-	redeemScript, err := hex.DecodeString(order.Payment.RedeemScript)
-	if err != nil {
-		return err
-	}
-	_, err = wal.SweepAddress(txInputs, nil, vendorKey, &redeemScript, wallet.NORMAL)
-	if err != nil {
-		return err
-	}
-=======
->>>>>>> 2c8da24b
 
 	chaincode, err := hex.DecodeString(contract.BuyerOrder.Payment.Chaincode)
 	if err != nil {
