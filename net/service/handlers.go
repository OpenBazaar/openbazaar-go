--- conflicted
+++ resolved
@@ -615,12 +615,7 @@
 		if err != nil {
 			return nil, err
 		}
-<<<<<<< HEAD
-		mPrivKey := service.node.MasterPrivateKey
-		mECKey, err := mPrivKey.ECPrivKey()
-=======
 		mECKey, err := service.node.MasterPrivateKey.ECPrivKey()
->>>>>>> 5ea9eefd
 		if err != nil {
 			return nil, err
 		}
@@ -668,12 +663,7 @@
 		if err != nil {
 			return nil, err
 		}
-<<<<<<< HEAD
-		mPrivKey := service.node.MasterPrivateKey
-		mECKey, err := mPrivKey.ECPrivKey()
-=======
 		mECKey, err := service.node.MasterPrivateKey.ECPrivKey()
->>>>>>> 5ea9eefd
 		if err != nil {
 			return nil, err
 		}
@@ -795,12 +785,7 @@
 		if err != nil {
 			return nil, err
 		}
-<<<<<<< HEAD
-		mPrivKey := service.node.MasterPrivateKey
-		mECKey, err := mPrivKey.ECPrivKey()
-=======
 		mECKey, err := service.node.MasterPrivateKey.ECPrivKey()
->>>>>>> 5ea9eefd
 		if err != nil {
 			return nil, err
 		}
@@ -1396,19 +1381,7 @@
 	if err != nil {
 		return nil, err
 	}
-<<<<<<< HEAD
-	n := repo.ModeratorAddNotification{
-		ID:     repo.NewNotificationID(),
-		Type:   repo.NotifierTypeModeratorAddNotification,
-		PeerId: id.Pretty(),
-	}
-	service.broadcast <- n
-
-	service.datastore.Notifications().PutRecord(repo.NewNotification(n, time.Now(), false))
 	log.Debugf("received MODERATOR_ADD message from %s", id.Pretty())
-=======
-	log.Debugf("Received MODERATOR_ADD message from %s", id.Pretty())
->>>>>>> 5ea9eefd
 
 	return nil, nil
 }
@@ -1449,19 +1422,7 @@
 	if err != nil {
 		return nil, err
 	}
-<<<<<<< HEAD
-	n := repo.ModeratorRemoveNotification{
-		ID:     repo.NewNotificationID(),
-		Type:   repo.NotifierTypeModeratorRemoveNotification,
-		PeerId: id.Pretty(),
-	}
-	service.broadcast <- n
-
-	service.datastore.Notifications().PutRecord(repo.NewNotification(n, time.Now(), false))
 	log.Debugf("received MODERATOR_REMOVE message from %s", id.Pretty())
-=======
-	log.Debugf("Received MODERATOR_REMOVE message from %s", id.Pretty())
->>>>>>> 5ea9eefd
 
 	return nil, nil
 }
