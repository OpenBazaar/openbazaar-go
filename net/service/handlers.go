package service

import (
	"encoding/hex"
	"errors"
	"fmt"
<<<<<<< HEAD
	"math/big"
=======
>>>>>>> 9a05dd8a
	"strconv"
	"time"

	libp2p "gx/ipfs/QmTW4SdgBWq9GjsBsHeUx8WuGxzhgzAf88UMH2w62PC8yK/go-libp2p-crypto"
	"gx/ipfs/QmTbxNB1NwDesLmKTscr4udL2tVP7MaxvXnD1D9yX7g3PN/go-cid"
	"gx/ipfs/QmUadX5EcvrBmxAV9sE7wUWtWSqxns5K84qKJBixmcT1w9/go-datastore"
	peer "gx/ipfs/QmYVXrKrKHDC9FobgmcmshCDyWwdrfwfanNQN4oxJ9Fk3h/go-libp2p-peer"
	blocks "gx/ipfs/QmYYLnAzR28nAQ4U5MFniLprnktu6eTFKibeNt96V21EZK/go-block-format"

<<<<<<< HEAD
=======
	"github.com/OpenBazaar/openbazaar-go/core"
	"github.com/OpenBazaar/openbazaar-go/net"
	"github.com/OpenBazaar/openbazaar-go/pb"
	"github.com/OpenBazaar/openbazaar-go/repo"
	u "github.com/OpenBazaar/openbazaar-go/util"
>>>>>>> 9a05dd8a
	"github.com/OpenBazaar/wallet-interface"
	"github.com/btcsuite/btcd/chaincfg/chainhash"
	"github.com/btcsuite/btcutil"
	"github.com/golang/protobuf/proto"
	"github.com/golang/protobuf/ptypes"
	"github.com/golang/protobuf/ptypes/any"

	"github.com/OpenBazaar/openbazaar-go/core"
	"github.com/OpenBazaar/openbazaar-go/net"
	"github.com/OpenBazaar/openbazaar-go/pb"
	"github.com/OpenBazaar/openbazaar-go/repo"
	u "github.com/OpenBazaar/openbazaar-go/util"
)

var (
	// ErrEmptyPayload occurs when an inbound message is provided without the contents
	ErrEmptyPayload = errors.New("message payload is empty")
)

func (service *OpenBazaarService) HandlerForMsgType(t pb.Message_MessageType) func(peer.ID, *pb.Message, interface{}) (*pb.Message, error) {
	switch t {
	case pb.Message_PING:
		return service.handlePing
	case pb.Message_FOLLOW:
		return service.handleFollow
	case pb.Message_UNFOLLOW:
		return service.handleUnFollow
	case pb.Message_OFFLINE_ACK:
		return service.handleOfflineAck
	case pb.Message_OFFLINE_RELAY:
		return service.handleOfflineRelay
	case pb.Message_ORDER:
		return service.handleOrder
	case pb.Message_ORDER_CONFIRMATION:
		return service.handleOrderConfirmation
	case pb.Message_ORDER_CANCEL:
		return service.handleOrderCancel
	case pb.Message_ORDER_REJECT:
		return service.handleReject
	case pb.Message_REFUND:
		return service.handleRefund
	case pb.Message_ORDER_FULFILLMENT:
		return service.handleOrderFulfillment
	case pb.Message_ORDER_COMPLETION:
		return service.handleOrderCompletion
	case pb.Message_DISPUTE_OPEN:
		return service.handleDisputeOpen
	case pb.Message_DISPUTE_UPDATE:
		return service.handleDisputeUpdate
	case pb.Message_DISPUTE_CLOSE:
		return service.handleDisputeClose
	case pb.Message_CHAT:
		return service.handleChat
	case pb.Message_MODERATOR_ADD:
		return service.handleModeratorAdd
	case pb.Message_MODERATOR_REMOVE:
		return service.handleModeratorRemove
	case pb.Message_BLOCK:
		return service.handleBlock
	case pb.Message_VENDOR_FINALIZED_PAYMENT:
		return service.handleVendorFinalizedPayment
	case pb.Message_STORE:
		return service.handleStore
	case pb.Message_ORDER_PAYMENT:
		return service.handleOrderPayment
	case pb.Message_ERROR:
		return service.handleError
	case pb.Message_ORDER_PROCESSING_FAILURE:
		return service.handleOrderProcessingFailure
	default:
		return nil
	}
}

func (service *OpenBazaarService) handlePing(peer peer.ID, pmes *pb.Message, options interface{}) (*pb.Message, error) {
	log.Debugf("Received PING message from %s", peer.Pretty())
	return pmes, nil
}

func (service *OpenBazaarService) handleFollow(pid peer.ID, pmes *pb.Message, options interface{}) (*pb.Message, error) {
	if pmes.Payload == nil {
		return nil, ErrEmptyPayload
	}
	sd := new(pb.SignedData)
	err := ptypes.UnmarshalAny(pmes.Payload, sd)
	if err != nil {
		return nil, err
	}
	pubkey, err := libp2p.UnmarshalPublicKey(sd.SenderPubkey)
	if err != nil {
		return nil, err
	}
	id, err := peer.IDFromPublicKey(pubkey)
	if err != nil {
		return nil, err
	}
	data := new(pb.SignedData_Command)
	err = proto.Unmarshal(sd.SerializedData, data)
	if err != nil {
		return nil, err
	}
	if data.PeerID != service.node.IpfsNode.Identity.Pretty() {
		return nil, errors.New("follow message doesn't include correct peer ID")
	}
	if data.Type != pb.Message_FOLLOW {
		return nil, errors.New("data type is not follow")
	}
	good, err := pubkey.Verify(sd.SerializedData, sd.Signature)
	if err != nil || !good {
		return nil, errors.New("bad signature")
	}

	proof := append(sd.SerializedData, sd.Signature...)
	err = service.datastore.Followers().Put(id.Pretty(), proof)
	if err != nil {
		return nil, err
	}
	n := repo.FollowNotification{
		ID:     repo.NewNotificationID(),
<<<<<<< HEAD
		Type:   "follow",
=======
		Type:   repo.NotifierTypeFollowNotification,
>>>>>>> 9a05dd8a
		PeerId: id.Pretty(),
	}
	service.broadcast <- n
	service.datastore.Notifications().PutRecord(repo.NewNotification(n, time.Now(), false))
	log.Debugf("Received FOLLOW message from %s", id.Pretty())
	return nil, nil
}

func (service *OpenBazaarService) handleUnFollow(pid peer.ID, pmes *pb.Message, options interface{}) (*pb.Message, error) {
	if pmes.Payload == nil {
		return nil, ErrEmptyPayload
	}
	sd := new(pb.SignedData)
	err := ptypes.UnmarshalAny(pmes.Payload, sd)
	if err != nil {
		return nil, err
	}
	pubkey, err := libp2p.UnmarshalPublicKey(sd.SenderPubkey)
	if err != nil {
		return nil, err
	}
	id, err := peer.IDFromPublicKey(pubkey)
	if err != nil {
		return nil, err
	}
	data := new(pb.SignedData_Command)
	err = proto.Unmarshal(sd.SerializedData, data)
	if err != nil {
		return nil, err
	}
	if data.PeerID != service.node.IpfsNode.Identity.Pretty() {
		return nil, errors.New("unfollow message doesn't include correct peer ID")
	}
	if data.Type != pb.Message_UNFOLLOW {
		return nil, errors.New("data type is not unfollow")
	}
	good, err := pubkey.Verify(sd.SerializedData, sd.Signature)
	if err != nil || !good {
		return nil, errors.New("bad signature")
	}
	err = service.datastore.Followers().Delete(id.Pretty())
	if err != nil {
		return nil, err
	}
	n := repo.UnfollowNotification{
		ID:     repo.NewNotificationID(),
<<<<<<< HEAD
		Type:   "unfollow",
=======
		Type:   repo.NotifierTypeUnfollowNotification,
>>>>>>> 9a05dd8a
		PeerId: id.Pretty(),
	}
	service.broadcast <- n
	log.Debugf("Received UNFOLLOW message from %s", id.Pretty())
	return nil, nil
}

func (service *OpenBazaarService) handleOfflineAck(p peer.ID, pmes *pb.Message, options interface{}) (*pb.Message, error) {
	if pmes.Payload == nil {
		return nil, errors.New("decoding OFFLINE_ACK failed: payload is empty")
	}
	pid, err := peer.IDB58Decode(string(pmes.Payload.Value))
	if err != nil {
		return nil, fmt.Errorf("decoding OFFLINE_ACK failed: %s", err.Error())
	}
	pointer, err := service.datastore.Pointers().Get(pid)
	if err != nil {
		return nil, fmt.Errorf("discarding OFFLINE_ACK: no message pending ACK from %s", p.Pretty())
	}
	if pointer.CancelID == nil || pointer.CancelID.Pretty() != p.Pretty() {
		return nil, fmt.Errorf("ignoring OFFLINE_ACK: unauthorized attempt from %s", p.Pretty())
	}
	err = service.datastore.Pointers().Delete(pid)
	if err != nil {
		return nil, err
	}
	log.Debugf("received OFFLINE_ACK: %s", p.Pretty())
	return nil, nil
}

func (service *OpenBazaarService) handleOfflineRelay(p peer.ID, pmes *pb.Message, options interface{}) (*pb.Message, error) {
	// This acts very similarly to attemptDecrypt&handleMessage in the Offline Message Retreiver
	// However it does not send an ACK, or worry about message ordering

	// Decrypt and unmarshal plaintext
	if pmes.Payload == nil {
		return nil, ErrEmptyPayload
	}
	plaintext, err := net.Decrypt(service.node.IpfsNode.PrivateKey, pmes.Payload.Value)
	if err != nil {
		log.Errorf("handleOfflineRelayError: %s", err.Error())
		return nil, err
	}

	// Unmarshal plaintext
	env := pb.Envelope{}
	err = proto.Unmarshal(plaintext, &env)
	if err != nil {
		log.Errorf("handleOfflineRelayError: %s", err.Error())
		return nil, err
	}

	// Validate the signature
	ser, err := proto.Marshal(env.Message)
	if err != nil {
		log.Errorf("handleOfflineRelayError: %s", err.Error())
		return nil, err
	}
	pubkey, err := libp2p.UnmarshalPublicKey(env.Pubkey)
	if err != nil {
		log.Errorf("handleOfflineRelayError: %s", err.Error())
		return nil, err
	}
	valid, err := pubkey.Verify(ser, env.Signature)
	if err != nil || !valid {
		log.Errorf("handleOfflineRelayError: signature failed to verify")
		return nil, err
	}

	id, err := peer.IDFromPublicKey(pubkey)
	if err != nil {
		log.Errorf("handleOfflineRelayError: %s", err.Error())
		return nil, err
	}

	err = service.node.IpfsNode.Peerstore.AddPubKey(id, pubkey)
	if err != nil {
		log.Errorf("handleOfflineRelayError: %s", err.Error())
	}
	err = service.node.IpfsNode.Repo.Datastore().Put(datastore.NewKey(core.KeyCachePrefix+id.Pretty()), env.Pubkey)
	if err != nil {
		log.Errorf("handleOfflineRelayError: %s", err.Error())
	}

	// Get handler for this message type
	handler := service.HandlerForMsgType(env.Message.MessageType)
	if handler == nil {
		log.Debug("Got back nil handler from HandlerForMsgType")
		return nil, nil
	}

	// Dispatch handler
	_, err = handler(id, env.Message, true)
	if err != nil {
		log.Errorf("Handle message error: %s", err)
		return nil, err
	}
	log.Debugf("Received OFFLINE_RELAY message from %s", p.Pretty())
	return nil, nil
}

func (service *OpenBazaarService) handleOrder(peer peer.ID, pmes *pb.Message, options interface{}) (*pb.Message, error) {
	offline, _ := options.(bool)
	contract := new(pb.RicardianContract)
	var orderId string
	errorResponse := func(errMsg string) *pb.Message {
		e := &pb.Error{
			Code:         0,
			ErrorMessage: errMsg,
			OrderID:      orderId,
		}
		a, err := ptypes.MarshalAny(e)
		m := &pb.Message{
			MessageType: pb.Message_ERROR,
			Payload:     a,
		}
		if err != nil {
			log.Errorf("failed marshaling errorResponse (%s) for order (%s): %s", e.ErrorMessage, orderId, err)
			return m
		}
		if offline {
			contract.Errors = []string{errMsg}
			if err := service.node.Datastore.Sales().Put(orderId, *contract, pb.OrderState_PROCESSING_ERROR, false); err != nil {
				log.Errorf("failed updating PROCESSING_ERROR on sale (%s): %s", orderId, err)
			}
		}
		return m
	}

	if pmes.Payload == nil {
		return nil, ErrEmptyPayload
	}
	err := ptypes.UnmarshalAny(pmes.Payload, contract)
	if err != nil {
		return nil, err
	}

	orderId, err = service.node.CalcOrderID(contract.BuyerOrder)
	if err != nil {
		return errorResponse(err.Error()), err
	}

	pro, _ := service.node.GetProfile()
	if !pro.Vendor {
		return errorResponse("the vendor turned his store off and is not accepting orders at this time"), errors.New("store is turned off")
	}

	err = service.node.ValidateOrder(contract, !offline)
	if err != nil && (err != core.ErrPurchaseUnknownListing || !offline) {
		return errorResponse(err.Error()), err
	}

	wal, err := service.node.Multiwallet.WalletForCurrencyCode(contract.BuyerOrder.Payment.AmountValue.Currency.Code)
	if err != nil {
		return errorResponse(err.Error()), err
	}

	if contract.BuyerOrder.Payment.Method == pb.Order_Payment_ADDRESS_REQUEST {
		total, err := service.node.CalculateOrderTotal(contract)
		if err != nil {
			return errorResponse("Error calculating payment amount"), err
		}
		n, _ := new(big.Int).SetString(contract.BuyerOrder.Payment.AmountValue.Amount, 10)
		if !service.node.ValidatePaymentAmount(total, *n) {
			return errorResponse("Calculated a different payment amount"), errors.New("calculated different payment amount")
		}
		contract, err = service.node.NewOrderConfirmation(contract, true, false)
		if err != nil {
			return errorResponse("Error building order confirmation"), err
		}
		a, err := ptypes.MarshalAny(contract)
		if err != nil {
			return errorResponse("Error building order confirmation"), err
		}
		if err := service.node.Datastore.Sales().Put(contract.VendorOrderConfirmation.OrderID, *contract, pb.OrderState_AWAITING_PAYMENT, false); err != nil {
			log.Errorf("failed to put sale (%s): %s", contract.VendorOrderConfirmation.OrderID, err)
			return errorResponse("Error persisting order"), err
		}
		m := pb.Message{
			MessageType: pb.Message_ORDER_CONFIRMATION,
			Payload:     a,
		}
		log.Debugf("Received addr-req ORDER message from %s", peer.Pretty())
		return &m, nil
	} else if contract.BuyerOrder.Payment.Method == pb.Order_Payment_DIRECT {
		err := service.node.ValidateDirectPaymentAddress(contract.BuyerOrder)
		if err != nil {
			return errorResponse(err.Error()), err
		}
		addr, err := wal.DecodeAddress(contract.BuyerOrder.Payment.Address)
		if err != nil {
			return errorResponse(err.Error()), err
		}
		wal.AddWatchedAddress(addr)
		service.node.Datastore.Sales().Put(orderId, *contract, pb.OrderState_AWAITING_PAYMENT, false)
		log.Debugf("Received direct ORDER message from %s", peer.Pretty())
		return nil, nil
	} else if contract.BuyerOrder.Payment.Method == pb.Order_Payment_MODERATED && !offline {
		total, err := service.node.CalculateOrderTotal(contract)
		if err != nil {
			return errorResponse("Error calculating payment amount"), errors.New("error calculating payment amount")
		}
		n, _ := new(big.Int).SetString(contract.BuyerOrder.Payment.AmountValue.Amount, 10)
		if !service.node.ValidatePaymentAmount(total, *n) {
			return errorResponse("Calculated a different payment amount"), errors.New("calculated different payment amount")
		}
		timeout, err := time.ParseDuration(strconv.Itoa(int(contract.VendorListings[0].Metadata.EscrowTimeoutHours)) + "h")
		if err != nil {
			return errorResponse(err.Error()), err
		}
		err = service.node.ValidateModeratedPaymentAddress(contract.BuyerOrder, timeout)
		if err != nil {
			return errorResponse(err.Error()), err
		}
		addr, err := wal.DecodeAddress(contract.BuyerOrder.Payment.Address)
		if err != nil {
			return errorResponse(err.Error()), err
		}
		wal.AddWatchedAddress(addr)
		contract, err = service.node.NewOrderConfirmation(contract, false, false)
		if err != nil {
			return errorResponse("Error building order confirmation"), errors.New("error building order confirmation")
		}
		a, err := ptypes.MarshalAny(contract)
		if err != nil {
			return errorResponse("Error building order confirmation"), errors.New("error building order confirmation")
		}
		service.node.Datastore.Sales().Put(contract.VendorOrderConfirmation.OrderID, *contract, pb.OrderState_AWAITING_PAYMENT, false)
		m := pb.Message{
			MessageType: pb.Message_ORDER_CONFIRMATION,
			Payload:     a,
		}
		log.Debugf("Received moderated ORDER message from %s", peer.Pretty())
		return &m, nil
	} else if contract.BuyerOrder.Payment.Method == pb.Order_Payment_MODERATED && offline {
		timeout, err := time.ParseDuration(strconv.Itoa(int(contract.VendorListings[0].Metadata.EscrowTimeoutHours)) + "h")
		if err != nil {
			log.Error(err)
			return errorResponse(err.Error()), err
		}
		err = service.node.ValidateModeratedPaymentAddress(contract.BuyerOrder, timeout)
		if err != nil {
			log.Error(err)
			return errorResponse(err.Error()), err
		}
		addr, err := wal.DecodeAddress(contract.BuyerOrder.Payment.Address)
		if err != nil {
			log.Error(err)
			return errorResponse(err.Error()), err
		}
		wal.AddWatchedAddress(addr)
		log.Debugf("Received offline moderated ORDER message from %s", peer.Pretty())
		service.node.Datastore.Sales().Put(orderId, *contract, pb.OrderState_AWAITING_PAYMENT, false)
		return nil, nil
	}
	log.Errorf("Unrecognized payment type on order (%s)", contract.VendorOrderConfirmation.OrderID)
	return errorResponse("Unrecognized payment type"), errors.New("unrecognized payment type")
}

func (service *OpenBazaarService) handleOrderConfirmation(p peer.ID, pmes *pb.Message, options interface{}) (*pb.Message, error) {

	// Unmarshal payload
	if pmes.Payload == nil {
		return nil, ErrEmptyPayload
	}
	vendorContract := new(pb.RicardianContract)
	err := ptypes.UnmarshalAny(pmes.Payload, vendorContract)
	if err != nil {
		return nil, fmt.Errorf("could not unmarshal ORDER_CONFIRMATION from %s", p.Pretty())
	}

	if vendorContract.VendorOrderConfirmation == nil {
		return nil, errors.New("received ORDER_CONFIRMATION message with nil confirmation object")
	}

	// Calc order ID
	orderId := vendorContract.VendorOrderConfirmation.OrderID

	// Load the order
	contract, state, funded, _, _, _, err := service.datastore.Purchases().GetByOrderId(orderId)
	if err != nil {
		if err := service.SendProcessingError(p.Pretty(), orderId, pb.Message_ORDER_CONFIRMATION, nil); err != nil {
			log.Errorf("failed sending ORDER_PROCESSING_FAILURE to peer (%s): %s", p.Pretty(), err)
		}
		return nil, net.OutOfOrderMessage
	}

	if funded && state == pb.OrderState_AWAITING_FULFILLMENT || !funded && state == pb.OrderState_AWAITING_PAYMENT {
		return nil, net.DuplicateMessage
	}

	// Validate the order confirmation
	err = service.node.ValidateOrderConfirmation(vendorContract, false)
	if err != nil {
		return nil, err
	}

	// Append the order confirmation
	contract.VendorOrderConfirmation = vendorContract.VendorOrderConfirmation
	for _, sig := range vendorContract.Signatures {
		if sig.Section == pb.Signature_ORDER_CONFIRMATION {
			contract.Signatures = append(contract.Signatures, sig)
		}
	}

	if funded {
		// Set message state to AWAITING_FULFILLMENT
		service.datastore.Purchases().Put(orderId, *contract, pb.OrderState_AWAITING_FULFILLMENT, false)
	} else {
		// Set message state to AWAITING_PAYMENT
		service.datastore.Purchases().Put(orderId, *contract, pb.OrderState_AWAITING_PAYMENT, false)
	}

	var thumbnailTiny string
	var thumbnailSmall string
	var vendorID string
	var vendorHandle string
	if len(contract.VendorListings) > 0 && contract.VendorListings[0].Item != nil && len(contract.VendorListings[0].Item.Images) > 0 {
		thumbnailTiny = contract.VendorListings[0].Item.Images[0].Tiny
		thumbnailSmall = contract.VendorListings[0].Item.Images[0].Small
		if contract.VendorListings[0].VendorID != nil {
			vendorID = contract.VendorListings[0].VendorID.PeerID
			vendorHandle = contract.VendorListings[0].VendorID.Handle
		}
	}

	// Send notification to websocket
	n := repo.OrderConfirmationNotification{
		ID:           repo.NewNotificationID(),
<<<<<<< HEAD
		Type:         "orderConfirmation",
=======
		Type:         repo.NotifierTypeOrderConfirmationNotification,
>>>>>>> 9a05dd8a
		OrderId:      orderId,
		Thumbnail:    repo.Thumbnail{Tiny: thumbnailTiny, Small: thumbnailSmall},
		VendorHandle: vendorHandle,
		VendorID:     vendorID,
	}
	service.broadcast <- n
	service.datastore.Notifications().PutRecord(repo.NewNotification(n, time.Now(), false))
	log.Debugf("Received ORDER_CONFIRMATION message from %s", p.Pretty())
	return nil, nil
}

func (service *OpenBazaarService) handleOrderCancel(p peer.ID, pmes *pb.Message, options interface{}) (*pb.Message, error) {
	if pmes.Payload == nil {
		return nil, ErrEmptyPayload
	}
	orderId := string(pmes.Payload.Value)

	// Load the order
	contract, state, _, _, _, _, err := service.datastore.Sales().GetByOrderId(orderId)
	if err != nil {
		if err := service.SendProcessingError(p.Pretty(), orderId, pb.Message_ORDER_CANCEL, nil); err != nil {
			log.Errorf("failed sending ORDER_PROCESSING_FAILURE to peer (%s): %s", p.Pretty(), err)
		}
		return nil, net.OutOfOrderMessage
	}

	if state == pb.OrderState_CANCELED {
		return nil, net.DuplicateMessage
	}

	// Set message state to canceled
	service.datastore.Sales().Put(orderId, *contract, pb.OrderState_CANCELED, false)

	var thumbnailTiny string
	var thumbnailSmall string
	var buyerID string
	var buyerHandle string
	if len(contract.VendorListings) > 0 && contract.VendorListings[0].Item != nil && len(contract.VendorListings[0].Item.Images) > 0 {
		thumbnailTiny = contract.VendorListings[0].Item.Images[0].Tiny
		thumbnailSmall = contract.VendorListings[0].Item.Images[0].Small
		if contract.BuyerOrder != nil && contract.BuyerOrder.BuyerID != nil {
			buyerID = contract.BuyerOrder.BuyerID.PeerID
			buyerHandle = contract.BuyerOrder.BuyerID.Handle
		}
	}

	// Send notification to websocket
	n := repo.OrderCancelNotification{
		ID:          repo.NewNotificationID(),
<<<<<<< HEAD
		Type:        "canceled",
=======
		Type:        repo.NotifierTypeOrderCancelNotification,
>>>>>>> 9a05dd8a
		OrderId:     orderId,
		Thumbnail:   repo.Thumbnail{Tiny: thumbnailTiny, Small: thumbnailSmall},
		BuyerHandle: buyerHandle,
		BuyerID:     buyerID,
	}
	service.broadcast <- n
	service.datastore.Notifications().PutRecord(repo.NewNotification(n, time.Now(), false))
	log.Debugf("Received ORDER_CANCEL message from %s", p.Pretty())

	return nil, nil
}

func (service *OpenBazaarService) handleReject(p peer.ID, pmes *pb.Message, options interface{}) (*pb.Message, error) {
	if pmes.Payload == nil {
		return nil, ErrEmptyPayload
	}
	rejectMsg := new(pb.OrderReject)
	err := ptypes.UnmarshalAny(pmes.Payload, rejectMsg)
	if err != nil {
		return nil, err
	}

	// Load the order
	contract, state, _, records, _, _, err := service.datastore.Purchases().GetByOrderId(rejectMsg.OrderID)
	if err != nil {
		if err := service.SendProcessingError(p.Pretty(), rejectMsg.OrderID, pb.Message_ORDER_REJECT, nil); err != nil {
			log.Errorf("failed sending ORDER_PROCESSING_FAILURE to peer (%s): %s", p.Pretty(), err)
		}
		return nil, net.OutOfOrderMessage
	}

	if state == pb.OrderState_DECLINED {
		return nil, net.DuplicateMessage
	}

	wal, err := service.node.Multiwallet.WalletForCurrencyCode(contract.BuyerOrder.Payment.AmountValue.Currency.Code)
	if err != nil {
		return nil, err
	}

	if contract.BuyerOrder.Payment.Method != pb.Order_Payment_MODERATED {
		// Sweep the address into our wallet
		var txInputs []wallet.TransactionInput
		for _, r := range records {
			if !r.Spent && r.Value.Cmp(big.NewInt(0)) > 0 {
				hash, err := hex.DecodeString(r.Txid)
				if err != nil {
					return nil, err
				}
				addr, err := wal.DecodeAddress(r.Address)
				if err != nil {
					return nil, err
				}
				u := wallet.TransactionInput{
					OutpointHash:  hash,
					OutpointIndex: r.Index,
					LinkedAddress: addr,
					Value:         r.Value,
				}

				txInputs = append(txInputs, u)
			}
		}

		chaincode, err := hex.DecodeString(contract.BuyerOrder.Payment.Chaincode)
		if err != nil {
			return nil, err
		}
		mECKey, err := service.node.MasterPrivateKey.ECPrivKey()
		if err != nil {
			return nil, err
		}
		buyerKey, err := wal.ChildKey(mECKey.Serialize(), chaincode, true)
		if err != nil {
			return nil, err
		}
		redeemScript, err := hex.DecodeString(contract.BuyerOrder.Payment.RedeemScript)
		if err != nil {
			return nil, err
		}
		refundAddress, err := wal.DecodeAddress(contract.BuyerOrder.RefundAddress)
		if err != nil {
			return nil, err
		}
		_, err = wal.SweepAddress(txInputs, &refundAddress, buyerKey, &redeemScript, wallet.NORMAL)
		if err != nil {
			return nil, err
		}
	} else {
		var ins []wallet.TransactionInput
		outValue := big.NewInt(0)
		for _, r := range records {
			if !r.Spent && r.Value.Cmp(big.NewInt(0)) > 0 {
				outpointHash, err := hex.DecodeString(r.Txid)
				if err != nil {
					return nil, err
				}
				outValue = new(big.Int).Add(outValue, &r.Value)
				in := wallet.TransactionInput{OutpointIndex: r.Index, OutpointHash: outpointHash, Value: r.Value}
				ins = append(ins, in)
			}
		}

		refundAddress, err := wal.DecodeAddress(contract.BuyerOrder.RefundAddress)
		if err != nil {
			return nil, err
		}
		var output = wallet.TransactionOutput{
			Address: refundAddress,
			Value:   *outValue,
		}

		chaincode, err := hex.DecodeString(contract.BuyerOrder.Payment.Chaincode)
		if err != nil {
			return nil, err
		}
		mECKey, err := service.node.MasterPrivateKey.ECPrivKey()
		if err != nil {
			return nil, err
		}
		buyerKey, err := wal.ChildKey(mECKey.Serialize(), chaincode, true)
		if err != nil {
			return nil, err
		}
		redeemScript, err := hex.DecodeString(contract.BuyerOrder.Payment.RedeemScript)
		if err != nil {
			return nil, err
		}
		fee, _ := new(big.Int).SetString(contract.BuyerOrder.RefundFeeValue.Amount, 10)
		buyerSignatures, err := wal.CreateMultisigSignature(ins, []wallet.TransactionOutput{output}, buyerKey, redeemScript, *fee)
		if err != nil {
			return nil, err
		}
		var vendorSignatures []wallet.Signature
		for _, s := range rejectMsg.Sigs {
			sig := wallet.Signature{InputIndex: s.InputIndex, Signature: s.Signature}
			vendorSignatures = append(vendorSignatures, sig)
		}
		//fee, _ := new(big.Int).SetString(contract.BuyerOrder.RefundFee.Value, 10)
		_, err = wal.Multisign(ins, []wallet.TransactionOutput{output}, buyerSignatures, vendorSignatures, redeemScript, *fee, true)
		if err != nil {
			return nil, err
		}
	}

	// Set message state to rejected
	service.datastore.Purchases().Put(rejectMsg.OrderID, *contract, pb.OrderState_DECLINED, false)

	var thumbnailTiny string
	var thumbnailSmall string
	var vendorID string
	var vendorHandle string
	if len(contract.VendorListings) > 0 && contract.VendorListings[0].Item != nil && len(contract.VendorListings[0].Item.Images) > 0 {
		thumbnailTiny = contract.VendorListings[0].Item.Images[0].Tiny
		thumbnailSmall = contract.VendorListings[0].Item.Images[0].Small
		if contract.VendorListings[0].VendorID != nil {
			vendorID = contract.VendorListings[0].VendorID.PeerID
			vendorHandle = contract.VendorListings[0].VendorID.Handle
		}
	}

	// Send notification to websocket
	n := repo.OrderDeclinedNotification{
		ID:           repo.NewNotificationID(),
<<<<<<< HEAD
		Type:         "declined",
=======
		Type:         repo.NotifierTypeOrderDeclinedNotification,
>>>>>>> 9a05dd8a
		OrderId:      rejectMsg.OrderID,
		Thumbnail:    repo.Thumbnail{Tiny: thumbnailTiny, Small: thumbnailSmall},
		VendorHandle: vendorHandle,
		VendorID:     vendorID,
	}
	service.broadcast <- n

	service.datastore.Notifications().PutRecord(repo.NewNotification(n, time.Now(), false))
	log.Debugf("Received REJECT message from %s", p.Pretty())

	return nil, nil
}

func (service *OpenBazaarService) handleRefund(p peer.ID, pmes *pb.Message, options interface{}) (*pb.Message, error) {
	if pmes.Payload == nil {
		return nil, ErrEmptyPayload
	}
	rc := new(pb.RicardianContract)
	err := ptypes.UnmarshalAny(pmes.Payload, rc)
	if err != nil {
		return nil, err
	}

	if rc.Refund == nil {
		return nil, errors.New("received REFUND message with nil refund object")
	}

	if err := service.node.VerifySignaturesOnRefund(rc); err != nil {
		return nil, err
	}

	// Load the order
	contract, state, _, records, _, _, err := service.datastore.Purchases().GetByOrderId(rc.Refund.OrderID)
	if err != nil {
		if err := service.SendProcessingError(p.Pretty(), rc.Refund.OrderID, pb.Message_REFUND, nil); err != nil {
			log.Errorf("failed sending ORDER_PROCESSING_FAILURE to peer (%s): %s", p.Pretty(), err)
		}
		return nil, net.OutOfOrderMessage
	}

	if !(state == pb.OrderState_PARTIALLY_FULFILLED || state == pb.OrderState_AWAITING_FULFILLMENT) {
		return nil, net.DuplicateMessage
	}

	wal, err := service.node.Multiwallet.WalletForCurrencyCode(contract.BuyerOrder.Payment.AmountValue.Currency.Code)
	if err != nil {
		return nil, err
	}

	if contract.BuyerOrder.Payment.Method == pb.Order_Payment_MODERATED {
		var ins []wallet.TransactionInput
		outValue := big.NewInt(0)
		for _, r := range records {
			if !r.Spent && r.Value.Cmp(big.NewInt(0)) > 0 {
				outpointHash, err := hex.DecodeString(r.Txid)
				if err != nil {
					return nil, err
				}
				outValue = new(big.Int).Add(outValue, &r.Value)
				in := wallet.TransactionInput{OutpointIndex: r.Index, OutpointHash: outpointHash, Value: r.Value}
				ins = append(ins, in)
			}
		}

		refundAddress, err := wal.DecodeAddress(contract.BuyerOrder.RefundAddress)
		if err != nil {
			return nil, err
		}
		var output = wallet.TransactionOutput{
			Address: refundAddress,
			Value:   *outValue,
		}

		chaincode, err := hex.DecodeString(contract.BuyerOrder.Payment.Chaincode)
		if err != nil {
			return nil, err
		}
		mECKey, err := service.node.MasterPrivateKey.ECPrivKey()
		if err != nil {
			return nil, err
		}
		buyerKey, err := wal.ChildKey(mECKey.Serialize(), chaincode, true)
		if err != nil {
			return nil, err
		}
		redeemScript, err := hex.DecodeString(contract.BuyerOrder.Payment.RedeemScript)
		if err != nil {
			return nil, err
		}
		fee, _ := new(big.Int).SetString(contract.BuyerOrder.RefundFeeValue.Amount, 10)
		buyerSignatures, err := wal.CreateMultisigSignature(ins, []wallet.TransactionOutput{output}, buyerKey, redeemScript, *fee)
		if err != nil {
			return nil, err
		}
		var vendorSignatures []wallet.Signature
		for _, s := range rc.Refund.Sigs {
			sig := wallet.Signature{InputIndex: s.InputIndex, Signature: s.Signature}
			vendorSignatures = append(vendorSignatures, sig)
		}
		_, err = wal.Multisign(ins, []wallet.TransactionOutput{output}, buyerSignatures, vendorSignatures, redeemScript, *fee, true)
		if err != nil {
			return nil, err
		}
	}
	contract.Refund = rc.Refund
	for _, sig := range contract.Signatures {
		if sig.Section == pb.Signature_REFUND {
			contract.Signatures = append(contract.Signatures, sig)
		}
	}

	// Set message state to refunded
	service.datastore.Purchases().Put(contract.Refund.OrderID, *contract, pb.OrderState_REFUNDED, false)

	var thumbnailTiny string
	var thumbnailSmall string
	var vendorID string
	var vendorHandle string
	if len(contract.VendorListings) > 0 && contract.VendorListings[0].Item != nil && len(contract.VendorListings[0].Item.Images) > 0 {
		thumbnailTiny = contract.VendorListings[0].Item.Images[0].Tiny
		thumbnailSmall = contract.VendorListings[0].Item.Images[0].Small
		if contract.VendorListings[0].VendorID != nil {
			vendorID = contract.VendorListings[0].VendorID.PeerID
			vendorHandle = contract.VendorListings[0].VendorID.Handle
		}
	}

	// Send notification to websocket
	n := repo.RefundNotification{
		ID:           repo.NewNotificationID(),
<<<<<<< HEAD
		Type:         "refund",
=======
		Type:         repo.NotifierTypeRefundNotification,
>>>>>>> 9a05dd8a
		OrderId:      contract.Refund.OrderID,
		Thumbnail:    repo.Thumbnail{Tiny: thumbnailTiny, Small: thumbnailSmall},
		VendorHandle: vendorHandle,
		VendorID:     vendorID,
	}
	service.broadcast <- n
	service.datastore.Notifications().PutRecord(repo.NewNotification(n, time.Now(), false))
	log.Debugf("Received REFUND message from %s", p.Pretty())
	return nil, nil
}

func (service *OpenBazaarService) handleOrderFulfillment(p peer.ID, pmes *pb.Message, options interface{}) (*pb.Message, error) {
	if pmes.Payload == nil {
		return nil, ErrEmptyPayload
	}
	rc := new(pb.RicardianContract)
	err := ptypes.UnmarshalAny(pmes.Payload, rc)
	if err != nil {
		return nil, err
	}

	if len(rc.VendorOrderFulfillment) == 0 {
		return nil, errors.New("received FULFILLMENT message with no VendorOrderFulfillment objects")
	}

	// Load the order
	contract, state, _, _, _, _, err := service.datastore.Purchases().GetByOrderId(rc.VendorOrderFulfillment[0].OrderId)
	if err != nil {
		if err := service.SendProcessingError(p.Pretty(), rc.VendorOrderFulfillment[0].OrderId, pb.Message_ORDER_FULFILLMENT, nil); err != nil {
			log.Errorf("failed sending ORDER_PROCESSING_FAILURE to peer (%s): %s", p.Pretty(), err)
		}
		return nil, net.OutOfOrderMessage
	}

	if state == pb.OrderState_PENDING || state == pb.OrderState_AWAITING_PAYMENT {
		if err := service.SendProcessingError(p.Pretty(), rc.VendorOrderFulfillment[0].OrderId, pb.Message_ORDER_FULFILLMENT, contract); err != nil {
			log.Errorf("failed sending ORDER_PROCESSING_FAILURE to peer (%s): %s", p.Pretty(), err)
		}
		return nil, net.OutOfOrderMessage
	}

	if !(state == pb.OrderState_PARTIALLY_FULFILLED || state == pb.OrderState_AWAITING_FULFILLMENT) {
		return nil, net.DuplicateMessage
	}

	contract.VendorOrderFulfillment = append(contract.VendorOrderFulfillment, rc.VendorOrderFulfillment[0])
	for _, sig := range rc.Signatures {
		if sig.Section == pb.Signature_ORDER_FULFILLMENT {
			contract.Signatures = append(contract.Signatures, sig)
		}
	}

	if err := service.node.ValidateOrderFulfillment(rc.VendorOrderFulfillment[0], contract); err != nil {
		return nil, err
	}

	// Set message state to fulfilled if all listings have a matching fulfillment message
	if service.node.IsFulfilled(contract) {
		service.datastore.Purchases().Put(rc.VendorOrderFulfillment[0].OrderId, *contract, pb.OrderState_FULFILLED, false)
	} else {
		service.datastore.Purchases().Put(rc.VendorOrderFulfillment[0].OrderId, *contract, pb.OrderState_PARTIALLY_FULFILLED, false)
	}

	var thumbnailTiny string
	var thumbnailSmall string
	var vendorHandle string
	var vendorID string
	if len(contract.VendorListings) > 0 && contract.VendorListings[0].Item != nil && len(contract.VendorListings[0].Item.Images) > 0 {
		thumbnailTiny = contract.VendorListings[0].Item.Images[0].Tiny
		thumbnailSmall = contract.VendorListings[0].Item.Images[0].Small
		if contract.VendorListings[0].VendorID != nil {
			vendorID = contract.VendorListings[0].VendorID.PeerID
			vendorHandle = contract.VendorListings[0].VendorID.Handle
		}
	}

	// Send notification to websocket
	n := repo.FulfillmentNotification{
		ID:           repo.NewNotificationID(),
<<<<<<< HEAD
		Type:         "fulfillment",
=======
		Type:         repo.NotifierTypeFulfillmentNotification,
>>>>>>> 9a05dd8a
		OrderId:      rc.VendorOrderFulfillment[0].OrderId,
		Thumbnail:    repo.Thumbnail{Tiny: thumbnailTiny, Small: thumbnailSmall},
		VendorHandle: vendorHandle,
		VendorID:     vendorID,
	}
	service.broadcast <- n
	service.datastore.Notifications().PutRecord(repo.NewNotification(n, time.Now(), false))
	log.Debugf("received ORDER_FULFILLMENT message from %s", p.Pretty())

	return nil, nil
}

func (service *OpenBazaarService) handleOrderCompletion(p peer.ID, pmes *pb.Message, options interface{}) (*pb.Message, error) {

	if pmes.Payload == nil {
		return nil, ErrEmptyPayload
	}
	rc := new(pb.RicardianContract)
	err := ptypes.UnmarshalAny(pmes.Payload, rc)
	if err != nil {
		return nil, err
	}

	if rc.BuyerOrderCompletion == nil {
		return nil, errors.New("received ORDER_COMPLETION with nil BuyerOrderCompletion object")
	}

	// Load the order
	contract, state, _, records, _, _, err := service.datastore.Sales().GetByOrderId(rc.BuyerOrderCompletion.OrderId)
	if err != nil {
		if err := service.SendProcessingError(p.Pretty(), rc.BuyerOrderCompletion.OrderId, pb.Message_ORDER_COMPLETION, nil); err != nil {
			log.Errorf("failed sending ORDER_PROCESSING_FAILURE to peer (%s): %s", p.Pretty(), err)
		}
		return nil, net.OutOfOrderMessage
	}

	if state == pb.OrderState_COMPLETED {
		return nil, net.DuplicateMessage
	}

	wal, err := service.node.Multiwallet.WalletForCurrencyCode(contract.BuyerOrder.Payment.AmountValue.Currency.Code)
	if err != nil {
		return nil, err
	}

	contract.BuyerOrderCompletion = rc.BuyerOrderCompletion
	for _, sig := range rc.Signatures {
		if sig.Section == pb.Signature_ORDER_COMPLETION {
			contract.Signatures = append(contract.Signatures, sig)
		}
	}

	if err := service.node.ValidateOrderCompletion(contract); err != nil {
		return nil, err
	}
	if contract.BuyerOrder.Payment.Method == pb.Order_Payment_MODERATED && state != pb.OrderState_DISPUTED && state != pb.OrderState_DECIDED && state != pb.OrderState_RESOLVED && state != pb.OrderState_PAYMENT_FINALIZED {
		var ins []wallet.TransactionInput
		outValue := big.NewInt(0)
		for _, r := range records {
			if !r.Spent && r.Value.Cmp(big.NewInt(0)) > 0 {
				outpointHash, err := hex.DecodeString(r.Txid)
				if err != nil {
					return nil, err
				}
				outValue = new(big.Int).Add(outValue, &r.Value)
				in := wallet.TransactionInput{OutpointIndex: r.Index, OutpointHash: outpointHash}
				ins = append(ins, in)
			}
		}
		var payoutAddress btcutil.Address
		if len(contract.VendorOrderFulfillment) > 0 {
			payoutAddress, err = wal.DecodeAddress(contract.VendorOrderFulfillment[0].Payout.PayoutAddress)
			if err != nil {
				return nil, err
			}
		} else {
			payoutAddress = wal.CurrentAddress(wallet.EXTERNAL)
		}
		var output = wallet.TransactionOutput{
			Address: payoutAddress,
			Value:   *outValue,
		}

		redeemScript, err := hex.DecodeString(contract.BuyerOrder.Payment.RedeemScript)
		if err != nil {
			return nil, err
		}

		var vendorSignatures []wallet.Signature
		for _, s := range contract.VendorOrderFulfillment[0].Payout.Sigs {
			sig := wallet.Signature{InputIndex: s.InputIndex, Signature: s.Signature}
			vendorSignatures = append(vendorSignatures, sig)
		}
		var buyerSignatures []wallet.Signature
		for _, s := range contract.BuyerOrderCompletion.PayoutSigs {
			sig := wallet.Signature{InputIndex: s.InputIndex, Signature: s.Signature}
			buyerSignatures = append(buyerSignatures, sig)
		}
		payoutFee, _ := new(big.Int).SetString(contract.VendorOrderFulfillment[0].Payout.PayoutFeePerByteValue, 10)
		_, err = wal.Multisign(ins, []wallet.TransactionOutput{output}, buyerSignatures, vendorSignatures, redeemScript, *payoutFee, true)
		if err != nil {
			return nil, err
		}
	}

	err = service.node.ValidateAndSaveRating(contract)
	if err != nil {
		log.Error("error validating rating:", err)
	}

	// Set message state to complete
	service.datastore.Sales().Put(rc.BuyerOrderCompletion.OrderId, *contract, pb.OrderState_COMPLETED, false)

	var thumbnailTiny string
	var thumbnailSmall string
	var buyerID string
	var buyerHandle string
	if len(contract.VendorListings) > 0 && contract.VendorListings[0].Item != nil && len(contract.VendorListings[0].Item.Images) > 0 {
		thumbnailTiny = contract.VendorListings[0].Item.Images[0].Tiny
		thumbnailSmall = contract.VendorListings[0].Item.Images[0].Small
		if contract.BuyerOrder != nil && contract.BuyerOrder.BuyerID != nil {
			buyerID = contract.BuyerOrder.BuyerID.PeerID
			buyerHandle = contract.BuyerOrder.BuyerID.Handle
		}
	}

	// Send notification to websocket
	n := repo.CompletionNotification{
		ID:          repo.NewNotificationID(),
<<<<<<< HEAD
		Type:        "orderComplete",
=======
		Type:        repo.NotifierTypeCompletionNotification,
>>>>>>> 9a05dd8a
		OrderId:     rc.BuyerOrderCompletion.OrderId,
		Thumbnail:   repo.Thumbnail{Tiny: thumbnailTiny, Small: thumbnailSmall},
		BuyerHandle: buyerHandle,
		BuyerID:     buyerID,
	}
	service.broadcast <- n
	service.datastore.Notifications().PutRecord(repo.NewNotification(n, time.Now(), false))
	log.Debugf("received ORDER_COMPLETION message from %s", p.Pretty())
	return nil, nil
}

func (service *OpenBazaarService) handleDisputeOpen(p peer.ID, pmes *pb.Message, options interface{}) (*pb.Message, error) {

	// Unmarshall
	if pmes.Payload == nil {
		return nil, ErrEmptyPayload
	}
	rc := new(pb.RicardianContract)
	err := ptypes.UnmarshalAny(pmes.Payload, rc)
	if err != nil {
		return nil, err
	}

	// Verify signature
	err = service.node.VerifySignatureOnDisputeOpen(rc, p.Pretty())
	if err != nil {
		return nil, err
	}

	// Process message
	err = service.node.ProcessDisputeOpen(rc, p.Pretty())
	if err != nil {
		return nil, err
	}
	log.Debugf("received DISPUTE_OPEN message from %s", p.Pretty())
	return nil, nil
}

func (service *OpenBazaarService) handleDisputeUpdate(p peer.ID, pmes *pb.Message, options interface{}) (*pb.Message, error) {

	// Make sure we aren't currently processing any disputes before proceeding
	core.DisputeWg.Wait()

	// Unmarshall
	if pmes.Payload == nil {
		return nil, ErrEmptyPayload
	}
	update := new(pb.DisputeUpdate)
	err := ptypes.UnmarshalAny(pmes.Payload, update)
	if err != nil {
		return nil, err
	}
	dispute, err := service.node.Datastore.Cases().GetByCaseID(update.OrderId)
	if err != nil {
		if err := service.SendProcessingError(p.Pretty(), update.OrderId, pb.Message_DISPUTE_UPDATE, nil); err != nil {
			log.Errorf("failed sending ORDER_PROCESSING_FAILURE to peer (%s): %s", p.Pretty(), err)
		}
		return nil, net.OutOfOrderMessage
	}
	rc := new(pb.RicardianContract)
	err = proto.Unmarshal(update.SerializedContract, rc)
	if err != nil {
		return nil, err
	}
	var thumbnailTiny string
	var thumbnailSmall string
	var disputerID string
	var disputerHandle string
	var disputeeID string
	var disputeeHandle string
	var buyer string
	if dispute.BuyerContract == nil {
		buyerValidationErrors := service.node.ValidateCaseContract(rc)
		err = service.node.Datastore.Cases().UpdateBuyerInfo(update.OrderId, rc, buyerValidationErrors, update.PayoutAddress, update.Outpoints)
		if err != nil {
			return nil, err
		}
		if len(dispute.VendorContract.VendorListings) > 0 && dispute.VendorContract.VendorListings[0].Item != nil && len(dispute.VendorContract.VendorListings[0].Item.Images) > 0 {
			thumbnailTiny = dispute.VendorContract.VendorListings[0].Item.Images[0].Tiny
			thumbnailSmall = dispute.VendorContract.VendorListings[0].Item.Images[0].Small
			if dispute.VendorContract.VendorListings[0].VendorID != nil {
				disputerID = dispute.VendorContract.VendorListings[0].VendorID.PeerID
				disputerHandle = dispute.VendorContract.VendorListings[0].VendorID.Handle
			}
			if dispute.VendorContract.BuyerOrder.BuyerID != nil {
				buyer = dispute.VendorContract.BuyerOrder.BuyerID.PeerID
				disputeeID = dispute.VendorContract.BuyerOrder.BuyerID.PeerID
				disputeeHandle = dispute.VendorContract.BuyerOrder.BuyerID.Handle
			}
		}
	} else if dispute.VendorContract == nil {
		vendorValidationErrors := service.node.ValidateCaseContract(rc)
		err = service.node.Datastore.Cases().UpdateVendorInfo(update.OrderId, rc, vendorValidationErrors, update.PayoutAddress, update.Outpoints)
		if err != nil {
			return nil, err
		}
		if len(dispute.BuyerContract.VendorListings) > 0 && dispute.BuyerContract.VendorListings[0].Item != nil && len(dispute.BuyerContract.VendorListings[0].Item.Images) > 0 {
			thumbnailTiny = dispute.BuyerContract.VendorListings[0].Item.Images[0].Tiny
			thumbnailSmall = dispute.BuyerContract.VendorListings[0].Item.Images[0].Small
			if dispute.BuyerContract.VendorListings[0].VendorID != nil {
				disputeeID = dispute.BuyerContract.VendorListings[0].VendorID.PeerID
				disputeeHandle = dispute.BuyerContract.VendorListings[0].VendorID.Handle
			}
			if dispute.BuyerContract.BuyerOrder.BuyerID != nil {
				buyer = dispute.BuyerContract.BuyerOrder.BuyerID.PeerID
				disputerID = dispute.BuyerContract.BuyerOrder.BuyerID.PeerID
				disputerHandle = dispute.BuyerContract.BuyerOrder.BuyerID.Handle
			}
		}
	} else {
		return nil, errors.New("all contracts have already been received")
	}

	// Send notification to websocket
	n := repo.DisputeUpdateNotification{
		ID:             repo.NewNotificationID(),
<<<<<<< HEAD
		Type:           "disputeUpdate",
=======
		Type:           repo.NotifierTypeDisputeUpdateNotification,
>>>>>>> 9a05dd8a
		OrderId:        update.OrderId,
		Thumbnail:      repo.Thumbnail{Tiny: thumbnailTiny, Small: thumbnailSmall},
		DisputerID:     disputerID,
		DisputerHandle: disputerHandle,
		DisputeeID:     disputeeID,
		DisputeeHandle: disputeeHandle,
		Buyer:          buyer,
	}
	service.broadcast <- n

	service.datastore.Notifications().PutRecord(repo.NewNotification(n, time.Now(), false))
	log.Debugf("received DISPUTE_UPDATE message from %s", p.Pretty())
	return nil, nil
}

func (service *OpenBazaarService) handleDisputeClose(p peer.ID, pmes *pb.Message, options interface{}) (*pb.Message, error) {

	// Unmarshall
	if pmes.Payload == nil {
		return nil, ErrEmptyPayload
	}
	rc := new(pb.RicardianContract)
	err := ptypes.UnmarshalAny(pmes.Payload, rc)
	if err != nil {
		return nil, err
	}

	// Load the order
	isPurchase := false
	var contract *pb.RicardianContract
	var state pb.OrderState
	var otherPartyID string
	var otherPartyHandle string
	var buyer string
	contract, state, _, _, _, _, err = service.datastore.Sales().GetByOrderId(rc.DisputeResolution.OrderId)
	if err != nil {
		contract, state, _, _, _, _, err = service.datastore.Purchases().GetByOrderId(rc.DisputeResolution.OrderId)
		if err != nil {
			if err := service.SendProcessingError(p.Pretty(), rc.DisputeResolution.OrderId, pb.Message_DISPUTE_CLOSE, nil); err != nil {
				log.Errorf("failed sending ORDER_PROCESSING_FAILURE to peer (%s): %s", p.Pretty(), err)
			}
			return nil, net.OutOfOrderMessage
		}
		isPurchase = true
		if len(contract.VendorListings) > 0 && contract.VendorListings[0].VendorID != nil {
			otherPartyID = contract.VendorListings[0].VendorID.PeerID
			otherPartyHandle = contract.VendorListings[0].VendorID.Handle
			if contract.BuyerOrder != nil && contract.BuyerOrder.BuyerID != nil {
				buyer = contract.BuyerOrder.BuyerID.PeerID
			}
		}
	} else {
		if contract.BuyerOrder != nil && contract.BuyerOrder.BuyerID != nil {
			otherPartyID = contract.BuyerOrder.BuyerID.PeerID
			otherPartyHandle = contract.BuyerOrder.BuyerID.Handle
			buyer = contract.BuyerOrder.BuyerID.PeerID
		}
	}

	if state != pb.OrderState_DISPUTED {
		if err := service.SendProcessingError(p.Pretty(), rc.DisputeResolution.OrderId, pb.Message_DISPUTE_CLOSE, contract); err != nil {
			log.Errorf("failed sending ORDER_PROCESSING_FAILURE to peer (%s): %s", p.Pretty(), err)
		}
		return nil, net.OutOfOrderMessage
	}

	// Validate
	contract.DisputeResolution = rc.DisputeResolution
	for _, sig := range rc.Signatures {
		if sig.Section == pb.Signature_DISPUTE_RESOLUTION {
			contract.Signatures = append(contract.Signatures, sig)
		}
	}
	err = service.node.ValidateDisputeResolution(contract)
	if err != nil {
		return nil, err
	}

	if isPurchase {
		// Set message state to complete
		err = service.datastore.Purchases().Put(rc.DisputeResolution.OrderId, *contract, pb.OrderState_DECIDED, false)
	} else {
		err = service.datastore.Sales().Put(rc.DisputeResolution.OrderId, *contract, pb.OrderState_DECIDED, false)
	}
	if err != nil {
		return nil, err
	}

	var thumbnailTiny string
	var thumbnailSmall string
	if len(contract.VendorListings) > 0 && contract.VendorListings[0].Item != nil && len(contract.VendorListings[0].Item.Images) > 0 {
		thumbnailTiny = contract.VendorListings[0].Item.Images[0].Tiny
		thumbnailSmall = contract.VendorListings[0].Item.Images[0].Small
	}

	// Send notification to websocket
	n := repo.DisputeCloseNotification{
		ID:               repo.NewNotificationID(),
<<<<<<< HEAD
		Type:             "disputeClose",
=======
		Type:             repo.NotifierTypeDisputeCloseNotification,
>>>>>>> 9a05dd8a
		OrderId:          rc.DisputeResolution.OrderId,
		Thumbnail:        repo.Thumbnail{Tiny: thumbnailTiny, Small: thumbnailSmall},
		OtherPartyID:     otherPartyID,
		OtherPartyHandle: otherPartyHandle,
		Buyer:            buyer,
	}
	service.broadcast <- n

	service.datastore.Notifications().PutRecord(repo.NewNotification(n, time.Now(), false))
	log.Debugf("received DISPUTE_CLOSE message from %s", p.Pretty())
	return nil, nil
}

func (service *OpenBazaarService) handleOrderProcessingFailure(p peer.ID, pmes *pb.Message, options interface{}) (*pb.Message, error) {
	if pmes.Payload == nil {
		return nil, ErrEmptyPayload
	}
	procFailure := new(pb.OrderProcessingFailure)
	if err := ptypes.UnmarshalAny(pmes.Payload, procFailure); err != nil {
		return nil, err
	}

	var (
		localContract *pb.RicardianContract
	)
	if contract, _, _, _, _, _, err := service.node.Datastore.Sales().GetByOrderId(procFailure.OrderID); err != nil {
		localContract = contract
	} else if contract, _, _, _, _, _, err := service.node.Datastore.Purchases().GetByOrderId(procFailure.OrderID); err != nil {
		localContract = contract
	}
	if localContract == nil {
		return nil, fmt.Errorf("no contract found for order ID (%s)", procFailure.OrderID)
	}
	// TODO: Validate we aren't in a loop, exit if we are
	missingMessageTypes, err := analyzeForMissingMessages(localContract, procFailure)
	if err != nil {
		return nil, err
	}
	if missingMessageTypes == nil {
		err := fmt.Errorf("unable to determine missing message types for order ID (%s)", procFailure.OrderID)
		log.Error(err.Error())
		return nil, err
	}
	for _, msgType := range missingMessageTypes {
		log.Debugf("resending missing ORDER message (%s) to peer (%s)", msgType.String(), p.Pretty())
		if err := service.node.ResendCachedOrderMessage(procFailure.OrderID, msgType); err != nil {
			err := fmt.Errorf("resending message type (%s) for order (%s): %s", msgType.String(), procFailure.OrderID, err.Error())
			log.Error(err.Error())
			// TODO: Can we attempt to recreate MessageType?
			return nil, err
		}
	}
	return nil, nil
}

// analyzeForMissingMessages compares the local RicardianContract with the one provided with the
// error message to determine which messages might be missing and need to be resent to the remote
// peer
func analyzeForMissingMessages(lc *pb.RicardianContract, e *pb.OrderProcessingFailure) ([]pb.Message_MessageType, error) {
	var msgsToResend = []pb.Message_MessageType{}
	if lc == nil {
		return nil, fmt.Errorf("no local contract for order ID (%s) to compare to, unable to recover missing messages", e.OrderID)
	}
	if lc.BuyerOrder != nil && (e.Contract == nil || e.Contract.BuyerOrder == nil) {
		msgsToResend = append(msgsToResend, pb.Message_ORDER)
	}
	if lc.VendorOrderConfirmation != nil && (e.Contract == nil || e.Contract.VendorOrderConfirmation == nil) {
		msgsToResend = append(msgsToResend, pb.Message_ORDER_CONFIRMATION)
	}
	// TODO: How do we detect ORDER_REJECT diff?
	// TODO: How do we detect ORDER_CANCEL diff?
	if len(lc.VendorOrderFulfillment) != 0 && (e.Contract == nil || len(e.Contract.VendorOrderFulfillment) == 0) {
		msgsToResend = append(msgsToResend, pb.Message_ORDER_FULFILLMENT)
	}
	if lc.Dispute != nil && (e.Contract == nil || e.Contract.Dispute == nil) {
		msgsToResend = append(msgsToResend, pb.Message_DISPUTE_OPEN)
		msgsToResend = append(msgsToResend, pb.Message_DISPUTE_UPDATE)
	}
	if lc.DisputeResolution != nil && (e.Contract == nil || e.Contract.DisputeResolution == nil) {
		// TODO: Re-broadcast error to moderator so they can resend DISPUTE_CLOSE
		msgsToResend = append(msgsToResend, pb.Message_DISPUTE_CLOSE)
	}
	if lc.DisputeAcceptance != nil && (e.Contract == nil || e.Contract.DisputeAcceptance == nil) {
		// TODO: This msg occurs after order is PENDING, FULFILLED, and DISPUTED states, is
		// there a better check for resending FINALIZED_PAYMENT?
		msgsToResend = append(msgsToResend, pb.Message_VENDOR_FINALIZED_PAYMENT)
	}
	if lc.Refund != nil && (e.Contract == nil || e.Contract.Refund == nil) {
		msgsToResend = append(msgsToResend, pb.Message_REFUND)
	}
	if lc.BuyerOrderCompletion != nil && (e.Contract == nil || e.Contract.BuyerOrderCompletion == nil) {
		msgsToResend = append(msgsToResend, pb.Message_ORDER_COMPLETION)
	}
	return msgsToResend, nil
}

func (service *OpenBazaarService) handleChat(p peer.ID, pmes *pb.Message, options interface{}) (*pb.Message, error) {

	// Unmarshall
	if pmes.Payload == nil {
		return nil, ErrEmptyPayload
	}
	chat := new(pb.Chat)
	err := ptypes.UnmarshalAny(pmes.Payload, chat)
	if err != nil {
		return nil, err
	}

	if chat.Flag == pb.Chat_TYPING {
		n := repo.ChatTyping{
			PeerId:    p.Pretty(),
			Subject:   chat.Subject,
			MessageId: chat.MessageId,
		}
		service.broadcast <- n
		return nil, nil
	}
	if chat.Flag == pb.Chat_READ {
		n := repo.ChatRead{
			PeerId:    p.Pretty(),
			Subject:   chat.Subject,
			MessageId: chat.MessageId,
		}
		service.broadcast <- n
		_, _, err = service.datastore.Chat().MarkAsRead(p.Pretty(), chat.Subject, true, chat.MessageId)
		if err != nil {
			return nil, err
		}
		return nil, nil
	}

	// Validate
	if len(chat.Subject) > core.ChatSubjectMaxCharacters {
		return nil, errors.New("chat subject over max characters")
	}
	if len(chat.Message) > core.ChatMessageMaxCharacters {
		return nil, errors.New("chat message over max characters")
	}

	// Use correct timestamp
	offline, _ := options.(bool)
	var t time.Time
	if !offline {
		t = time.Now()
	} else {
		if chat.Timestamp == nil {
			return nil, errors.New("invalid timestamp")
		}
		t, err = ptypes.Timestamp(chat.Timestamp)
		if err != nil {
			return nil, err
		}
	}

	// Put to database
	err = service.datastore.Chat().Put(chat.MessageId, p.Pretty(), chat.Subject, chat.Message, t, false, false)
	if err != nil {
		return nil, err
	}

	if chat.Subject != "" {
		go func() {
			service.datastore.Purchases().MarkAsUnread(chat.Subject)
			service.datastore.Sales().MarkAsUnread(chat.Subject)
			service.datastore.Cases().MarkAsUnread(chat.Subject)
		}()
	}

	// Push to websocket
	n := repo.ChatMessageNotification{
		MessageId: chat.MessageId,
		PeerId:    p.Pretty(),
		Subject:   chat.Subject,
		Message:   chat.Message,
		Timestamp: repo.NewAPITime(t),
	}
	service.broadcast <- n
	log.Debugf("received CHAT message from %s", p.Pretty())
	return nil, nil
}

func (service *OpenBazaarService) handleModeratorAdd(pid peer.ID, pmes *pb.Message, options interface{}) (*pb.Message, error) {
	if pmes.Payload == nil {
		return nil, ErrEmptyPayload
	}
	sd := new(pb.SignedData)
	err := ptypes.UnmarshalAny(pmes.Payload, sd)
	if err != nil {
		return nil, err
	}
	pubkey, err := libp2p.UnmarshalPublicKey(sd.SenderPubkey)
	if err != nil {
		return nil, err
	}
	id, err := peer.IDFromPublicKey(pubkey)
	if err != nil {
		return nil, err
	}
	data := new(pb.SignedData_Command)
	err = proto.Unmarshal(sd.SerializedData, data)
	if err != nil {
		return nil, err
	}
	if data.PeerID != service.node.IpfsNode.Identity.Pretty() {
		return nil, errors.New("moderator add message doesn't include correct peer ID")
	}
	if data.Type != pb.Message_MODERATOR_ADD {
		return nil, errors.New("data type is not moderator_add")
	}
	good, err := pubkey.Verify(sd.SerializedData, sd.Signature)
	if err != nil || !good {
		return nil, errors.New("bad signature")
	}
	err = service.datastore.ModeratedStores().Put(id.Pretty())
	if err != nil {
		return nil, err
	}
<<<<<<< HEAD
	n := repo.ModeratorAddNotification{
		ID:     repo.NewNotificationID(),
		Type:   "moderatorAdd",
		PeerId: id.Pretty(),
	}
	service.broadcast <- n

	service.datastore.Notifications().PutRecord(repo.NewNotification(n, time.Now(), false))
=======
>>>>>>> 9a05dd8a
	log.Debugf("received MODERATOR_ADD message from %s", id.Pretty())

	return nil, nil
}

func (service *OpenBazaarService) handleModeratorRemove(pid peer.ID, pmes *pb.Message, options interface{}) (*pb.Message, error) {
	if pmes.Payload == nil {
		return nil, ErrEmptyPayload
	}
	sd := new(pb.SignedData)
	err := ptypes.UnmarshalAny(pmes.Payload, sd)
	if err != nil {
		return nil, err
	}
	pubkey, err := libp2p.UnmarshalPublicKey(sd.SenderPubkey)
	if err != nil {
		return nil, err
	}
	id, err := peer.IDFromPublicKey(pubkey)
	if err != nil {
		return nil, err
	}
	data := new(pb.SignedData_Command)
	err = proto.Unmarshal(sd.SerializedData, data)
	if err != nil {
		return nil, err
	}
	if data.PeerID != service.node.IpfsNode.Identity.Pretty() {
		return nil, errors.New("moderator remove message doesn't include correct peer ID")
	}
	if data.Type != pb.Message_MODERATOR_REMOVE {
		return nil, errors.New("data type is not moderator_remove")
	}
	good, err := pubkey.Verify(sd.SerializedData, sd.Signature)
	if err != nil || !good {
		return nil, errors.New("bad signature")
	}
	err = service.datastore.ModeratedStores().Delete(id.Pretty())
	if err != nil {
		return nil, err
	}
<<<<<<< HEAD
	n := repo.ModeratorRemoveNotification{
		ID:     repo.NewNotificationID(),
		Type:   "moderatorRemove",
		PeerId: id.Pretty(),
	}
	service.broadcast <- n

	service.datastore.Notifications().PutRecord(repo.NewNotification(n, time.Now(), false))
=======
>>>>>>> 9a05dd8a
	log.Debugf("received MODERATOR_REMOVE message from %s", id.Pretty())

	return nil, nil
}

func (service *OpenBazaarService) handleBlock(pid peer.ID, pmes *pb.Message, options interface{}) (*pb.Message, error) {
	// If we aren't accepting store requests then ban this peer
	if !service.node.AcceptStoreRequests {
		service.node.BanManager.AddBlockedId(pid)
		return nil, nil
	}

	if pmes.Payload == nil {
		return nil, ErrEmptyPayload
	}
	b := new(pb.Block)
	err := ptypes.UnmarshalAny(pmes.Payload, b)
	if err != nil {
		return nil, err
	}
	id, err := cid.Decode(b.Cid)
	if err != nil {
		return nil, err
	}
	block, err := blocks.NewBlockWithCid(b.RawData, id)
	if err != nil {
		return nil, err
	}
	err = service.node.IpfsNode.Blocks.AddBlock(block)
	if err != nil {
		return nil, err
	}
	log.Debugf("received BLOCK message from %s", pid.Pretty())
	return nil, nil
}

func (service *OpenBazaarService) handleVendorFinalizedPayment(pid peer.ID, pmes *pb.Message, options interface{}) (*pb.Message, error) {
	if pmes.Payload == nil {
		return nil, ErrEmptyPayload
	}
	paymentFinalizedMessage := new(pb.VendorFinalizedPayment)
	if err := ptypes.UnmarshalAny(pmes.Payload, paymentFinalizedMessage); err != nil {
		return nil, err
	}

	contract, state, _, _, _, _, err := service.datastore.Purchases().GetByOrderId(paymentFinalizedMessage.OrderID)
	if err != nil {
		return nil, err
	}

	if state != pb.OrderState_PENDING && state != pb.OrderState_FULFILLED && state != pb.OrderState_DISPUTED {
		return nil, errors.New("release escrow can only be called when sale is pending, fulfilled, or disputed")
	}
	service.datastore.Purchases().Put(paymentFinalizedMessage.OrderID, *contract, pb.OrderState_PAYMENT_FINALIZED, false)

	n := repo.VendorFinalizedPayment{
		ID:      repo.NewNotificationID(),
		Type:    repo.NotifierTypeVendorFinalizedPayment,
		OrderID: paymentFinalizedMessage.OrderID,
	}
	service.datastore.Notifications().PutRecord(repo.NewNotification(n, time.Now(), false))
	service.broadcast <- n
	log.Debugf("received VENDOR_FINALIZED_PAYMENT message from %s", pid.Pretty())
	return nil, nil
}

func (service *OpenBazaarService) handleStore(pid peer.ID, pmes *pb.Message, options interface{}) (*pb.Message, error) {
	// If we aren't accepting store requests then ban this peer
	if !service.node.AcceptStoreRequests {
		service.node.BanManager.AddBlockedId(pid)
		return nil, nil
	}

	errorResponse := func(error string) *pb.Message {
		a := &any.Any{Value: []byte(error)}
		m := &pb.Message{
			MessageType: pb.Message_ERROR,
			Payload:     a,
		}
		return m
	}

	if pmes.Payload == nil {
		return nil, ErrEmptyPayload
	}
	cList := new(pb.CidList)
	err := ptypes.UnmarshalAny(pmes.Payload, cList)
	if err != nil {
		return errorResponse("could not unmarshall message"), err
	}
	var need []string
	for _, id := range cList.Cids {
		decoded, err := cid.Decode(id)
		if err != nil {
			continue
		}
		has, err := service.node.IpfsNode.Blockstore.Has(decoded)
		if err != nil || !has {
			need = append(need, decoded.String())
		}
	}
	log.Debugf("Received STORE message from %s", pid.Pretty())
	log.Debugf("Requesting %d blocks from %s", len(need), pid.Pretty())

	resp := new(pb.CidList)
	resp.Cids = need
	a, err := ptypes.MarshalAny(resp)
	if err != nil {
		return errorResponse("Error marshalling response"), err
	}
	m := &pb.Message{
		MessageType: pb.Message_STORE,
		Payload:     a,
	}
	return m, nil
}

func (service *OpenBazaarService) handleOrderPayment(peer peer.ID, pmes *pb.Message, options interface{}) (*pb.Message, error) {
<<<<<<< HEAD
	// Unmarshall
	if pmes.Payload == nil {
		return nil, errors.New("payload is nil")
	}
	paymentDetails := new(pb.OrderPaymentTxn)
	err := ptypes.UnmarshalAny(pmes.Payload, paymentDetails)
	if err != nil {
		return nil, err
	}

	wal, err := service.node.Multiwallet.WalletForCurrencyCode(paymentDetails.GetCoin())
	if err != nil {
		return nil, err
	}

	wal0, ok := wal.(wallet.WalletMustManuallyAssociateTransactionToOrder)

	if !ok {
		return nil, nil
	}

	chash, err := chainhash.NewHashFromStr(paymentDetails.GetTransactionID())
	if err != nil {
		return nil, err
	}

	txn, err := wal.GetTransaction(*chash)
	if err != nil {
		return nil, err
	}

	contract, _, _, _, _, _, err := service.datastore.Sales().GetByOrderId(paymentDetails.OrderID)
	if err != nil {
		return nil, net.OutOfOrderMessage
	}

	if contract.VendorOrderConfirmation != nil &&
		contract.BuyerOrder.Payment.Method != pb.Order_Payment_MODERATED {

		// the seller has confirmed the order, so a simple check of
		// the addresses and we are good to proceed
		if !u.AreAddressesEqual(contract.VendorOrderConfirmation.PaymentAddress, txn.ToAddress) {
			log.Debugf("mismatched payment address details: orderID: %s, expectedAddr: %s, actualAddr: %s",
				paymentDetails.OrderID, contract.VendorOrderConfirmation.PaymentAddress, txn.ToAddress)
			return nil, errors.New("mismatched payment addresses")

		}

	} else {
		// the seller has not confirmed, so we need to compare the
		// peerID in the vendorListing to the node peerID
		if !(contract.VendorListings[0].VendorID.PeerID ==
			service.node.IpfsNode.Identity.Pretty()) {
			log.Debugf("mismatched peerID. wrong node is processing : orderID: %s, contractPeerID: %s",
				paymentDetails.OrderID, contract.VendorListings[0].VendorID.PeerID)
			return nil, errors.New("mismatched peer id")
		}
	}

	toAddress, _ := wal.DecodeAddress(txn.ToAddress)
	//fromAddress, _ := wal.DecodeAddress(txn.FromAddress)
	n, _ := new(big.Int).SetString(txn.Value, 10)
	output := wallet.TransactionOutput{
		Address: toAddress,
		Value:   *n,
		Index:   1,
		OrderID: paymentDetails.OrderID,
	}

	input := wallet.TransactionInput{}

	if paymentDetails.WithInput {
		input = wallet.TransactionInput{
			OutpointHash:  []byte(txn.Txid[:32]),
			OutpointIndex: 1,
			LinkedAddress: toAddress,
			Value:         *n,
			OrderID:       paymentDetails.OrderID,
		}
	}

	cb := wallet.TransactionCallback{
		Txid:      txn.Txid,
		Outputs:   []wallet.TransactionOutput{output},
		Inputs:    []wallet.TransactionInput{input},
		Height:    1,
		Timestamp: time.Now(),
		Value:     *n,
		WatchOnly: false,
	}

	wal0.AssociateTransactionWithOrder(cb)

	return nil, nil
}

func (service *OpenBazaarService) handleError(peer peer.ID, pmes *pb.Message, options interface{}) (*pb.Message, error) {
=======
	// Unmarshal
>>>>>>> 9a05dd8a
	if pmes.Payload == nil {
		return nil, errors.New("payload is nil")
	}
	paymentDetails := new(pb.OrderPaymentTxn)
	err := ptypes.UnmarshalAny(pmes.Payload, paymentDetails)
	if err != nil {
		return nil, err
	}

	wal, err := service.node.Multiwallet.WalletForCurrencyCode(paymentDetails.GetCoin())
	if err != nil {
		return nil, err
	}

	wal0, ok := wal.(wallet.WalletMustManuallyAssociateTransactionToOrder)
	if !ok {
		return nil, nil
	}

	chash, err := chainhash.NewHashFromStr(paymentDetails.GetTransactionID())
	if err != nil {
		return nil, err
	}

	txn, err := wal.GetTransaction(*chash)
	if err != nil {
		return nil, err
	}

	contract, _, _, _, _, _, err := service.datastore.Sales().GetByOrderId(paymentDetails.OrderID)
	if err != nil {
		return nil, net.OutOfOrderMessage
	}

	if contract.VendorOrderConfirmation != nil &&
		contract.BuyerOrder.Payment.Method != pb.Order_Payment_MODERATED {

		// the seller has confirmed the direct order, so a simple check of
		// the addresses and we are good to proceed
		if !u.AreAddressesEqual(contract.VendorOrderConfirmation.PaymentAddress, txn.ToAddress) {
			log.Errorf("mismatched payment address details: orderID: %s, expectedAddr: %s, actualAddr: %s",
				paymentDetails.OrderID, contract.VendorOrderConfirmation.PaymentAddress, txn.ToAddress)
			return nil, errors.New("mismatched payment addresses")

		}

	} else {
		// the seller has not confirmed or this is a moderated purchase,
		// so we need to compare the peerID in the vendorListing
		// to the node peerID
		if contract.VendorListings[0].VendorID.PeerID !=
			service.node.IpfsNode.Identity.Pretty() {
			log.Errorf("mismatched peerID. wrong node is processing: orderID: %s, contractPeerID: %s",
				paymentDetails.OrderID, contract.VendorListings[0].VendorID.PeerID)
			return nil, errors.New("mismatched peer id")
		}
	}

	toAddress, _ := wal.DecodeAddress(txn.ToAddress)
	outputs := []wallet.TransactionOutput{}
	for _, o := range txn.Outputs {
		output := wallet.TransactionOutput{
			Address: o.Address,
			Value:   o.Value,
			Index:   o.Index,
			OrderID: paymentDetails.OrderID,
		}
		outputs = append(outputs, output)
	}

	input := wallet.TransactionInput{}

	if paymentDetails.WithInput {
		input = wallet.TransactionInput{
			OutpointHash:  []byte(txn.Txid[:32]),
			OutpointIndex: 1,
			LinkedAddress: toAddress,
			Value:         txn.Value,
			OrderID:       paymentDetails.OrderID,
		}
	}

	cb := wallet.TransactionCallback{
		Txid:      txn.Txid,
		Outputs:   outputs,
		Inputs:    []wallet.TransactionInput{input},
		Height:    0,
		Timestamp: time.Now(),
		Value:     txn.Value,
		WatchOnly: false,
	}

	wal0.AssociateTransactionWithOrder(cb)

	return nil, nil
}

func (service *OpenBazaarService) handleError(peer peer.ID, pmes *pb.Message, options interface{}) (*pb.Message, error) {
	if pmes.Payload == nil {
		log.Debugf("received empty ERROR message from peer (%s)", peer.Pretty())
		return nil, ErrEmptyPayload
	}
	errorMessage := new(pb.Error)
	err := ptypes.UnmarshalAny(pmes.Payload, errorMessage)
	if err != nil {
		log.Debugf("received unmarshalable ERROR message from peer (%s)", peer.Pretty())
		return nil, err
	}
	log.Debugf("received ERROR message from peer (%s): %s", peer.Pretty(), errorMessage.ErrorMessage)

	// Load the order
	contract, state, _, _, _, _, err := service.datastore.Purchases().GetByOrderId(errorMessage.OrderID)
	if err != nil {
		return nil, err
	}

	if state == pb.OrderState_PROCESSING_ERROR {
		return nil, net.DuplicateMessage
	}

	contract.Errors = []string{errorMessage.ErrorMessage}
	service.datastore.Purchases().Put(errorMessage.OrderID, *contract, pb.OrderState_PROCESSING_ERROR, false)

	var thumbnailTiny string
	var thumbnailSmall string
	var vendorHandle string
	var vendorID string
	if len(contract.VendorListings) > 0 && contract.VendorListings[0].Item != nil && len(contract.VendorListings[0].Item.Images) > 0 {
		thumbnailTiny = contract.VendorListings[0].Item.Images[0].Tiny
		thumbnailSmall = contract.VendorListings[0].Item.Images[0].Small
		if contract.VendorListings[0].VendorID != nil {
			vendorID = contract.VendorListings[0].VendorID.PeerID
			vendorHandle = contract.VendorListings[0].VendorID.Handle
		}
	}

	// Send notification to websocket
	n := repo.ProcessingErrorNotification{
		ID:           repo.NewNotificationID(),
<<<<<<< HEAD
		Type:         "processingError",
=======
		Type:         repo.NotifierTypeProcessingErrorNotification,
>>>>>>> 9a05dd8a
		OrderId:      errorMessage.OrderID,
		Thumbnail:    repo.Thumbnail{Tiny: thumbnailTiny, Small: thumbnailSmall},
		VendorHandle: vendorHandle,
		VendorID:     vendorID,
	}
	service.broadcast <- n
	service.datastore.Notifications().PutRecord(repo.NewNotification(n, time.Now(), false))
<<<<<<< HEAD
	log.Debugf("received ERROR message from %s:%s", peer.Pretty(), errorMessage.ErrorMessage)
=======
	log.Debugf("received ERROR message from peer (%s): %s", peer.Pretty(), errorMessage.ErrorMessage)
>>>>>>> 9a05dd8a
	return nil, nil
}

// SendProcessingError produces a ORDER_PROCESSING_FAILURE error message to be sent to peerID regarding
// orderID. This message should cause the peerID to reproduce the missing messages omitted in latestContract
// up-to-and-including the last attemptedMessage
func (service *OpenBazaarService) SendProcessingError(peerID, orderID string, attemptedMessage pb.Message_MessageType, latestContract *pb.RicardianContract) error {
	return service.node.SendProcessingError(peerID, orderID, attemptedMessage, latestContract)
}<|MERGE_RESOLUTION|>--- conflicted
+++ resolved
@@ -4,10 +4,7 @@
 	"encoding/hex"
 	"errors"
 	"fmt"
-<<<<<<< HEAD
 	"math/big"
-=======
->>>>>>> 9a05dd8a
 	"strconv"
 	"time"
 
@@ -17,14 +14,6 @@
 	peer "gx/ipfs/QmYVXrKrKHDC9FobgmcmshCDyWwdrfwfanNQN4oxJ9Fk3h/go-libp2p-peer"
 	blocks "gx/ipfs/QmYYLnAzR28nAQ4U5MFniLprnktu6eTFKibeNt96V21EZK/go-block-format"
 
-<<<<<<< HEAD
-=======
-	"github.com/OpenBazaar/openbazaar-go/core"
-	"github.com/OpenBazaar/openbazaar-go/net"
-	"github.com/OpenBazaar/openbazaar-go/pb"
-	"github.com/OpenBazaar/openbazaar-go/repo"
-	u "github.com/OpenBazaar/openbazaar-go/util"
->>>>>>> 9a05dd8a
 	"github.com/OpenBazaar/wallet-interface"
 	"github.com/btcsuite/btcd/chaincfg/chainhash"
 	"github.com/btcsuite/btcutil"
@@ -144,11 +133,7 @@
 	}
 	n := repo.FollowNotification{
 		ID:     repo.NewNotificationID(),
-<<<<<<< HEAD
-		Type:   "follow",
-=======
 		Type:   repo.NotifierTypeFollowNotification,
->>>>>>> 9a05dd8a
 		PeerId: id.Pretty(),
 	}
 	service.broadcast <- n
@@ -195,11 +180,7 @@
 	}
 	n := repo.UnfollowNotification{
 		ID:     repo.NewNotificationID(),
-<<<<<<< HEAD
-		Type:   "unfollow",
-=======
 		Type:   repo.NotifierTypeUnfollowNotification,
->>>>>>> 9a05dd8a
 		PeerId: id.Pretty(),
 	}
 	service.broadcast <- n
@@ -529,11 +510,7 @@
 	// Send notification to websocket
 	n := repo.OrderConfirmationNotification{
 		ID:           repo.NewNotificationID(),
-<<<<<<< HEAD
-		Type:         "orderConfirmation",
-=======
 		Type:         repo.NotifierTypeOrderConfirmationNotification,
->>>>>>> 9a05dd8a
 		OrderId:      orderId,
 		Thumbnail:    repo.Thumbnail{Tiny: thumbnailTiny, Small: thumbnailSmall},
 		VendorHandle: vendorHandle,
@@ -583,11 +560,7 @@
 	// Send notification to websocket
 	n := repo.OrderCancelNotification{
 		ID:          repo.NewNotificationID(),
-<<<<<<< HEAD
-		Type:        "canceled",
-=======
 		Type:        repo.NotifierTypeOrderCancelNotification,
->>>>>>> 9a05dd8a
 		OrderId:     orderId,
 		Thumbnail:   repo.Thumbnail{Tiny: thumbnailTiny, Small: thumbnailSmall},
 		BuyerHandle: buyerHandle,
@@ -752,11 +725,7 @@
 	// Send notification to websocket
 	n := repo.OrderDeclinedNotification{
 		ID:           repo.NewNotificationID(),
-<<<<<<< HEAD
-		Type:         "declined",
-=======
 		Type:         repo.NotifierTypeOrderDeclinedNotification,
->>>>>>> 9a05dd8a
 		OrderId:      rejectMsg.OrderID,
 		Thumbnail:    repo.Thumbnail{Tiny: thumbnailTiny, Small: thumbnailSmall},
 		VendorHandle: vendorHandle,
@@ -887,11 +856,7 @@
 	// Send notification to websocket
 	n := repo.RefundNotification{
 		ID:           repo.NewNotificationID(),
-<<<<<<< HEAD
-		Type:         "refund",
-=======
 		Type:         repo.NotifierTypeRefundNotification,
->>>>>>> 9a05dd8a
 		OrderId:      contract.Refund.OrderID,
 		Thumbnail:    repo.Thumbnail{Tiny: thumbnailTiny, Small: thumbnailSmall},
 		VendorHandle: vendorHandle,
@@ -971,11 +936,7 @@
 	// Send notification to websocket
 	n := repo.FulfillmentNotification{
 		ID:           repo.NewNotificationID(),
-<<<<<<< HEAD
-		Type:         "fulfillment",
-=======
 		Type:         repo.NotifierTypeFulfillmentNotification,
->>>>>>> 9a05dd8a
 		OrderId:      rc.VendorOrderFulfillment[0].OrderId,
 		Thumbnail:    repo.Thumbnail{Tiny: thumbnailTiny, Small: thumbnailSmall},
 		VendorHandle: vendorHandle,
@@ -1105,11 +1066,7 @@
 	// Send notification to websocket
 	n := repo.CompletionNotification{
 		ID:          repo.NewNotificationID(),
-<<<<<<< HEAD
-		Type:        "orderComplete",
-=======
 		Type:        repo.NotifierTypeCompletionNotification,
->>>>>>> 9a05dd8a
 		OrderId:     rc.BuyerOrderCompletion.OrderId,
 		Thumbnail:   repo.Thumbnail{Tiny: thumbnailTiny, Small: thumbnailSmall},
 		BuyerHandle: buyerHandle,
@@ -1226,11 +1183,7 @@
 	// Send notification to websocket
 	n := repo.DisputeUpdateNotification{
 		ID:             repo.NewNotificationID(),
-<<<<<<< HEAD
-		Type:           "disputeUpdate",
-=======
 		Type:           repo.NotifierTypeDisputeUpdateNotification,
->>>>>>> 9a05dd8a
 		OrderId:        update.OrderId,
 		Thumbnail:      repo.Thumbnail{Tiny: thumbnailTiny, Small: thumbnailSmall},
 		DisputerID:     disputerID,
@@ -1329,11 +1282,7 @@
 	// Send notification to websocket
 	n := repo.DisputeCloseNotification{
 		ID:               repo.NewNotificationID(),
-<<<<<<< HEAD
-		Type:             "disputeClose",
-=======
 		Type:             repo.NotifierTypeDisputeCloseNotification,
->>>>>>> 9a05dd8a
 		OrderId:          rc.DisputeResolution.OrderId,
 		Thumbnail:        repo.Thumbnail{Tiny: thumbnailTiny, Small: thumbnailSmall},
 		OtherPartyID:     otherPartyID,
@@ -1551,17 +1500,7 @@
 	if err != nil {
 		return nil, err
 	}
-<<<<<<< HEAD
-	n := repo.ModeratorAddNotification{
-		ID:     repo.NewNotificationID(),
-		Type:   "moderatorAdd",
-		PeerId: id.Pretty(),
-	}
-	service.broadcast <- n
-
-	service.datastore.Notifications().PutRecord(repo.NewNotification(n, time.Now(), false))
-=======
->>>>>>> 9a05dd8a
+
 	log.Debugf("received MODERATOR_ADD message from %s", id.Pretty())
 
 	return nil, nil
@@ -1603,17 +1542,7 @@
 	if err != nil {
 		return nil, err
 	}
-<<<<<<< HEAD
-	n := repo.ModeratorRemoveNotification{
-		ID:     repo.NewNotificationID(),
-		Type:   "moderatorRemove",
-		PeerId: id.Pretty(),
-	}
-	service.broadcast <- n
-
-	service.datastore.Notifications().PutRecord(repo.NewNotification(n, time.Now(), false))
-=======
->>>>>>> 9a05dd8a
+
 	log.Debugf("received MODERATOR_REMOVE message from %s", id.Pretty())
 
 	return nil, nil
@@ -1732,107 +1661,6 @@
 }
 
 func (service *OpenBazaarService) handleOrderPayment(peer peer.ID, pmes *pb.Message, options interface{}) (*pb.Message, error) {
-<<<<<<< HEAD
-	// Unmarshall
-	if pmes.Payload == nil {
-		return nil, errors.New("payload is nil")
-	}
-	paymentDetails := new(pb.OrderPaymentTxn)
-	err := ptypes.UnmarshalAny(pmes.Payload, paymentDetails)
-	if err != nil {
-		return nil, err
-	}
-
-	wal, err := service.node.Multiwallet.WalletForCurrencyCode(paymentDetails.GetCoin())
-	if err != nil {
-		return nil, err
-	}
-
-	wal0, ok := wal.(wallet.WalletMustManuallyAssociateTransactionToOrder)
-
-	if !ok {
-		return nil, nil
-	}
-
-	chash, err := chainhash.NewHashFromStr(paymentDetails.GetTransactionID())
-	if err != nil {
-		return nil, err
-	}
-
-	txn, err := wal.GetTransaction(*chash)
-	if err != nil {
-		return nil, err
-	}
-
-	contract, _, _, _, _, _, err := service.datastore.Sales().GetByOrderId(paymentDetails.OrderID)
-	if err != nil {
-		return nil, net.OutOfOrderMessage
-	}
-
-	if contract.VendorOrderConfirmation != nil &&
-		contract.BuyerOrder.Payment.Method != pb.Order_Payment_MODERATED {
-
-		// the seller has confirmed the order, so a simple check of
-		// the addresses and we are good to proceed
-		if !u.AreAddressesEqual(contract.VendorOrderConfirmation.PaymentAddress, txn.ToAddress) {
-			log.Debugf("mismatched payment address details: orderID: %s, expectedAddr: %s, actualAddr: %s",
-				paymentDetails.OrderID, contract.VendorOrderConfirmation.PaymentAddress, txn.ToAddress)
-			return nil, errors.New("mismatched payment addresses")
-
-		}
-
-	} else {
-		// the seller has not confirmed, so we need to compare the
-		// peerID in the vendorListing to the node peerID
-		if !(contract.VendorListings[0].VendorID.PeerID ==
-			service.node.IpfsNode.Identity.Pretty()) {
-			log.Debugf("mismatched peerID. wrong node is processing : orderID: %s, contractPeerID: %s",
-				paymentDetails.OrderID, contract.VendorListings[0].VendorID.PeerID)
-			return nil, errors.New("mismatched peer id")
-		}
-	}
-
-	toAddress, _ := wal.DecodeAddress(txn.ToAddress)
-	//fromAddress, _ := wal.DecodeAddress(txn.FromAddress)
-	n, _ := new(big.Int).SetString(txn.Value, 10)
-	output := wallet.TransactionOutput{
-		Address: toAddress,
-		Value:   *n,
-		Index:   1,
-		OrderID: paymentDetails.OrderID,
-	}
-
-	input := wallet.TransactionInput{}
-
-	if paymentDetails.WithInput {
-		input = wallet.TransactionInput{
-			OutpointHash:  []byte(txn.Txid[:32]),
-			OutpointIndex: 1,
-			LinkedAddress: toAddress,
-			Value:         *n,
-			OrderID:       paymentDetails.OrderID,
-		}
-	}
-
-	cb := wallet.TransactionCallback{
-		Txid:      txn.Txid,
-		Outputs:   []wallet.TransactionOutput{output},
-		Inputs:    []wallet.TransactionInput{input},
-		Height:    1,
-		Timestamp: time.Now(),
-		Value:     *n,
-		WatchOnly: false,
-	}
-
-	wal0.AssociateTransactionWithOrder(cb)
-
-	return nil, nil
-}
-
-func (service *OpenBazaarService) handleError(peer peer.ID, pmes *pb.Message, options interface{}) (*pb.Message, error) {
-=======
-	// Unmarshal
->>>>>>> 9a05dd8a
 	if pmes.Payload == nil {
 		return nil, errors.New("payload is nil")
 	}
@@ -1905,12 +1733,13 @@
 
 	input := wallet.TransactionInput{}
 
+	txnValue, _ :=  new(big.Int).SetString(txn.Value, 10)
 	if paymentDetails.WithInput {
 		input = wallet.TransactionInput{
 			OutpointHash:  []byte(txn.Txid[:32]),
 			OutpointIndex: 1,
 			LinkedAddress: toAddress,
-			Value:         txn.Value,
+			Value:         *txnValue,
 			OrderID:       paymentDetails.OrderID,
 		}
 	}
@@ -1921,7 +1750,7 @@
 		Inputs:    []wallet.TransactionInput{input},
 		Height:    0,
 		Timestamp: time.Now(),
-		Value:     txn.Value,
+		Value:    *txnValue,
 		WatchOnly: false,
 	}
 
@@ -1972,11 +1801,7 @@
 	// Send notification to websocket
 	n := repo.ProcessingErrorNotification{
 		ID:           repo.NewNotificationID(),
-<<<<<<< HEAD
-		Type:         "processingError",
-=======
 		Type:         repo.NotifierTypeProcessingErrorNotification,
->>>>>>> 9a05dd8a
 		OrderId:      errorMessage.OrderID,
 		Thumbnail:    repo.Thumbnail{Tiny: thumbnailTiny, Small: thumbnailSmall},
 		VendorHandle: vendorHandle,
@@ -1984,11 +1809,7 @@
 	}
 	service.broadcast <- n
 	service.datastore.Notifications().PutRecord(repo.NewNotification(n, time.Now(), false))
-<<<<<<< HEAD
-	log.Debugf("received ERROR message from %s:%s", peer.Pretty(), errorMessage.ErrorMessage)
-=======
 	log.Debugf("received ERROR message from peer (%s): %s", peer.Pretty(), errorMessage.ErrorMessage)
->>>>>>> 9a05dd8a
 	return nil, nil
 }
 
