package service

import (
	"encoding/hex"
	"errors"
	"fmt"
	"math/big"
	"strconv"
	"time"

	libp2p "gx/ipfs/QmTW4SdgBWq9GjsBsHeUx8WuGxzhgzAf88UMH2w62PC8yK/go-libp2p-crypto"
	"gx/ipfs/QmTbxNB1NwDesLmKTscr4udL2tVP7MaxvXnD1D9yX7g3PN/go-cid"
	"gx/ipfs/QmUadX5EcvrBmxAV9sE7wUWtWSqxns5K84qKJBixmcT1w9/go-datastore"
	peer "gx/ipfs/QmYVXrKrKHDC9FobgmcmshCDyWwdrfwfanNQN4oxJ9Fk3h/go-libp2p-peer"
	blocks "gx/ipfs/QmYYLnAzR28nAQ4U5MFniLprnktu6eTFKibeNt96V21EZK/go-block-format"

	"github.com/OpenBazaar/wallet-interface"
	"github.com/btcsuite/btcd/chaincfg/chainhash"
	"github.com/btcsuite/btcutil"
	"github.com/golang/protobuf/proto"
	"github.com/golang/protobuf/ptypes"
	"github.com/golang/protobuf/ptypes/any"

	"github.com/OpenBazaar/openbazaar-go/core"
	"github.com/OpenBazaar/openbazaar-go/net"
	"github.com/OpenBazaar/openbazaar-go/pb"
	"github.com/OpenBazaar/openbazaar-go/repo"
	u "github.com/OpenBazaar/openbazaar-go/util"
)

func (service *OpenBazaarService) HandlerForMsgType(t pb.Message_MessageType) func(peer.ID, *pb.Message, interface{}) (*pb.Message, error) {
	switch t {
	case pb.Message_PING:
		return service.handlePing
	case pb.Message_FOLLOW:
		return service.handleFollow
	case pb.Message_UNFOLLOW:
		return service.handleUnFollow
	case pb.Message_OFFLINE_ACK:
		return service.handleOfflineAck
	case pb.Message_OFFLINE_RELAY:
		return service.handleOfflineRelay
	case pb.Message_ORDER:
		return service.handleOrder
	case pb.Message_ORDER_CONFIRMATION:
		return service.handleOrderConfirmation
	case pb.Message_ORDER_CANCEL:
		return service.handleOrderCancel
	case pb.Message_ORDER_REJECT:
		return service.handleReject
	case pb.Message_REFUND:
		return service.handleRefund
	case pb.Message_ORDER_FULFILLMENT:
		return service.handleOrderFulfillment
	case pb.Message_ORDER_COMPLETION:
		return service.handleOrderCompletion
	case pb.Message_DISPUTE_OPEN:
		return service.handleDisputeOpen
	case pb.Message_DISPUTE_UPDATE:
		return service.handleDisputeUpdate
	case pb.Message_DISPUTE_CLOSE:
		return service.handleDisputeClose
	case pb.Message_CHAT:
		return service.handleChat
	case pb.Message_MODERATOR_ADD:
		return service.handleModeratorAdd
	case pb.Message_MODERATOR_REMOVE:
		return service.handleModeratorRemove
	case pb.Message_BLOCK:
		return service.handleBlock
	case pb.Message_VENDOR_FINALIZED_PAYMENT:
		return service.handleVendorFinalizedPayment
	case pb.Message_STORE:
		return service.handleStore
	case pb.Message_ORDER_PAYMENT:
		return service.handleOrderPayment
	case pb.Message_ERROR:
		return service.handleError
	default:
		return nil
	}
}

func (service *OpenBazaarService) handlePing(peer peer.ID, pmes *pb.Message, options interface{}) (*pb.Message, error) {
	log.Debugf("Received PING message from %s", peer.Pretty())
	return pmes, nil
}

func (service *OpenBazaarService) handleFollow(pid peer.ID, pmes *pb.Message, options interface{}) (*pb.Message, error) {
	if pmes.Payload == nil {
		return nil, errors.New("payload is nil")
	}
	sd := new(pb.SignedData)
	err := ptypes.UnmarshalAny(pmes.Payload, sd)
	if err != nil {
		return nil, err
	}
	pubkey, err := libp2p.UnmarshalPublicKey(sd.SenderPubkey)
	if err != nil {
		return nil, err
	}
	id, err := peer.IDFromPublicKey(pubkey)
	if err != nil {
		return nil, err
	}
	data := new(pb.SignedData_Command)
	err = proto.Unmarshal(sd.SerializedData, data)
	if err != nil {
		return nil, err
	}
	if data.PeerID != service.node.IpfsNode.Identity.Pretty() {
		return nil, errors.New("follow message doesn't include correct peer ID")
	}
	if data.Type != pb.Message_FOLLOW {
		return nil, errors.New("data type is not follow")
	}
	good, err := pubkey.Verify(sd.SerializedData, sd.Signature)
	if err != nil || !good {
		return nil, errors.New("bad signature")
	}

	proof := append(sd.SerializedData, sd.Signature...)
	err = service.datastore.Followers().Put(id.Pretty(), proof)
	if err != nil {
		return nil, err
	}
	n := repo.FollowNotification{
		ID:     repo.NewNotificationID(),
		Type:   "follow",
		PeerId: id.Pretty(),
	}
	service.broadcast <- n
	service.datastore.Notifications().PutRecord(repo.NewNotification(n, time.Now(), false))
	log.Debugf("Received FOLLOW message from %s", id.Pretty())
	return nil, nil
}

func (service *OpenBazaarService) handleUnFollow(pid peer.ID, pmes *pb.Message, options interface{}) (*pb.Message, error) {
	if pmes.Payload == nil {
		return nil, errors.New("payload is nil")
	}
	sd := new(pb.SignedData)
	err := ptypes.UnmarshalAny(pmes.Payload, sd)
	if err != nil {
		return nil, err
	}
	pubkey, err := libp2p.UnmarshalPublicKey(sd.SenderPubkey)
	if err != nil {
		return nil, err
	}
	id, err := peer.IDFromPublicKey(pubkey)
	if err != nil {
		return nil, err
	}
	data := new(pb.SignedData_Command)
	err = proto.Unmarshal(sd.SerializedData, data)
	if err != nil {
		return nil, err
	}
	if data.PeerID != service.node.IpfsNode.Identity.Pretty() {
		return nil, errors.New("unfollow message doesn't include correct peer ID")
	}
	if data.Type != pb.Message_UNFOLLOW {
		return nil, errors.New("data type is not unfollow")
	}
	good, err := pubkey.Verify(sd.SerializedData, sd.Signature)
	if err != nil || !good {
		return nil, errors.New("bad signature")
	}
	err = service.datastore.Followers().Delete(id.Pretty())
	if err != nil {
		return nil, err
	}
	n := repo.UnfollowNotification{
		ID:     repo.NewNotificationID(),
		Type:   "unfollow",
		PeerId: id.Pretty(),
	}
	service.broadcast <- n
	log.Debugf("Received UNFOLLOW message from %s", id.Pretty())
	return nil, nil
}

func (service *OpenBazaarService) handleOfflineAck(p peer.ID, pmes *pb.Message, options interface{}) (*pb.Message, error) {
	if pmes.Payload == nil {
		return nil, errors.New("decoding OFFLINE_ACK failed: payload is empty")
	}
	pid, err := peer.IDB58Decode(string(pmes.Payload.Value))
	if err != nil {
		return nil, fmt.Errorf("decoding OFFLINE_ACK failed: %s", err.Error())
	}
	pointer, err := service.datastore.Pointers().Get(pid)
	if err != nil {
		return nil, fmt.Errorf("discarding OFFLINE_ACK: no message pending ACK from %s", p.Pretty())
	}
	if pointer.CancelID == nil || pointer.CancelID.Pretty() != p.Pretty() {
		return nil, fmt.Errorf("ignoring OFFLINE_ACK: unauthorized attempt from %s", p.Pretty())
	}
	err = service.datastore.Pointers().Delete(pid)
	if err != nil {
		return nil, err
	}
	log.Debugf("received OFFLINE_ACK: %s", p.Pretty())
	return nil, nil
}

func (service *OpenBazaarService) handleOfflineRelay(p peer.ID, pmes *pb.Message, options interface{}) (*pb.Message, error) {
	// This acts very similarly to attemptDecrypt&handleMessage in the Offline Message Retreiver
	// However it does not send an ACK, or worry about message ordering

	// Decrypt and unmarshal plaintext
	if pmes.Payload == nil {
		return nil, errors.New("payload is nil")
	}
	plaintext, err := net.Decrypt(service.node.IpfsNode.PrivateKey, pmes.Payload.Value)
	if err != nil {
		log.Errorf("handleOfflineRelayError: %s", err.Error())
		return nil, err
	}

	// Unmarshal plaintext
	env := pb.Envelope{}
	err = proto.Unmarshal(plaintext, &env)
	if err != nil {
		log.Errorf("handleOfflineRelayError: %s", err.Error())
		return nil, err
	}

	// Validate the signature
	ser, err := proto.Marshal(env.Message)
	if err != nil {
		log.Errorf("handleOfflineRelayError: %s", err.Error())
		return nil, err
	}
	pubkey, err := libp2p.UnmarshalPublicKey(env.Pubkey)
	if err != nil {
		log.Errorf("handleOfflineRelayError: %s", err.Error())
		return nil, err
	}
	valid, err := pubkey.Verify(ser, env.Signature)
	if err != nil || !valid {
		log.Errorf("handleOfflineRelayError: signature failed to verify")
		return nil, err
	}

	id, err := peer.IDFromPublicKey(pubkey)
	if err != nil {
		log.Errorf("handleOfflineRelayError: %s", err.Error())
		return nil, err
	}

	err = service.node.IpfsNode.Peerstore.AddPubKey(id, pubkey)
	if err != nil {
		log.Errorf("handleOfflineRelayError: %s", err.Error())
	}
	err = service.node.IpfsNode.Repo.Datastore().Put(datastore.NewKey(core.KeyCachePrefix+id.Pretty()), env.Pubkey)
	if err != nil {
		log.Errorf("handleOfflineRelayError: %s", err.Error())
	}

	// Get handler for this message type
	handler := service.HandlerForMsgType(env.Message.MessageType)
	if handler == nil {
		log.Debug("Got back nil handler from HandlerForMsgType")
		return nil, nil
	}

	// Dispatch handler
	_, err = handler(id, env.Message, true)
	if err != nil {
		log.Errorf("Handle message error: %s", err)
		return nil, err
	}
	log.Debugf("Received OFFLINE_RELAY message from %s", p.Pretty())
	return nil, nil
}

func (service *OpenBazaarService) handleOrder(peer peer.ID, pmes *pb.Message, options interface{}) (*pb.Message, error) {
	offline, _ := options.(bool)
	contract := new(pb.RicardianContract)
	var orderId string
	errorResponse := func(error string) *pb.Message {
		e := &pb.Error{
			Code:         0,
			ErrorMessage: error,
			OrderID:      orderId,
		}
		a, _ := ptypes.MarshalAny(e)
		m := &pb.Message{
			MessageType: pb.Message_ERROR,
			Payload:     a,
		}
		if offline {
			contract.Errors = []string{error}
			service.node.Datastore.Sales().Put(orderId, *contract, pb.OrderState_PROCESSING_ERROR, false)
		}
		return m
	}

	if pmes.Payload == nil {
		return nil, errors.New("payload is nil")
	}
	err := ptypes.UnmarshalAny(pmes.Payload, contract)
	if err != nil {
		return nil, err
	}

	orderId, err = service.node.CalcOrderID(contract.BuyerOrder)
	if err != nil {
		return errorResponse(err.Error()), err
	}

	pro, _ := service.node.GetProfile()
	if !pro.Vendor {
		return errorResponse("the vendor turned his store off and is not accepting orders at this time"), errors.New("store is turned off")
	}

	err = service.node.ValidateOrder(contract, !offline)
	if err != nil && (err != core.ErrPurchaseUnknownListing || !offline) {
		return errorResponse(err.Error()), err
	}
	currentTime := time.Now()
	purchaseTime := time.Unix(contract.BuyerOrder.Timestamp.Seconds, int64(contract.BuyerOrder.Timestamp.Nanos))

	wal, err := service.node.Multiwallet.WalletForCurrencyCode(contract.BuyerOrder.Payment.AmountValue.Currency.Code)
	if err != nil {
		return errorResponse(err.Error()), err
	}

	if contract.BuyerOrder.Payment.Method == pb.Order_Payment_ADDRESS_REQUEST {
		total, err := service.node.CalculateOrderTotal(contract)
		if err != nil {
			return errorResponse("Error calculating payment amount"), err
		}
		n, _ := new(big.Int).SetString(contract.BuyerOrder.Payment.AmountValue.Amount, 10)
		if !service.node.ValidatePaymentAmount(total, *n) {
			return errorResponse("Calculated a different payment amount"), errors.New("calculated different payment amount")
		}
		contract, err = service.node.NewOrderConfirmation(contract, true, false)
		if err != nil {
			return errorResponse("Error building order confirmation"), err
		}
		a, err := ptypes.MarshalAny(contract)
		if err != nil {
			return errorResponse("Error building order confirmation"), err
		}
		service.node.Datastore.Sales().Put(contract.VendorOrderConfirmation.OrderID, *contract, pb.OrderState_AWAITING_PAYMENT, false)
		if currentTime.After(purchaseTime) {
			service.node.Datastore.Sales().SetNeedsResync(contract.VendorOrderConfirmation.OrderID, true)
		}
		m := pb.Message{
			MessageType: pb.Message_ORDER_CONFIRMATION,
			Payload:     a,
		}
		log.Debugf("Received addr-req ORDER message from %s", peer.Pretty())
		return &m, nil
	} else if contract.BuyerOrder.Payment.Method == pb.Order_Payment_DIRECT {
		err := service.node.ValidateDirectPaymentAddress(contract.BuyerOrder)
		if err != nil {
			return errorResponse(err.Error()), err
		}
		addr, err := wal.DecodeAddress(contract.BuyerOrder.Payment.Address)
		if err != nil {
			return errorResponse(err.Error()), err
		}
		wal.AddWatchedAddress(addr)
		service.node.Datastore.Sales().Put(orderId, *contract, pb.OrderState_AWAITING_PAYMENT, false)
		if currentTime.After(purchaseTime) {
			service.node.Datastore.Sales().SetNeedsResync(orderId, true)
		}
		log.Debugf("Received direct ORDER message from %s", peer.Pretty())
		return nil, nil
	} else if contract.BuyerOrder.Payment.Method == pb.Order_Payment_MODERATED && !offline {
		total, err := service.node.CalculateOrderTotal(contract)
		if err != nil {
			return errorResponse("Error calculating payment amount"), errors.New("error calculating payment amount")
		}
		n, _ := new(big.Int).SetString(contract.BuyerOrder.Payment.AmountValue.Amount, 10)
		if !service.node.ValidatePaymentAmount(total, *n) {
			return errorResponse("Calculated a different payment amount"), errors.New("calculated different payment amount")
		}
		timeout, err := time.ParseDuration(strconv.Itoa(int(contract.VendorListings[0].Metadata.EscrowTimeoutHours)) + "h")
		if err != nil {
			return errorResponse(err.Error()), err
		}
		err = service.node.ValidateModeratedPaymentAddress(contract.BuyerOrder, timeout)
		if err != nil {
			return errorResponse(err.Error()), err
		}
		addr, err := wal.DecodeAddress(contract.BuyerOrder.Payment.Address)
		if err != nil {
			return errorResponse(err.Error()), err
		}
		wal.AddWatchedAddress(addr)
		contract, err = service.node.NewOrderConfirmation(contract, false, false)
		if err != nil {
			return errorResponse("Error building order confirmation"), errors.New("error building order confirmation")
		}
		a, err := ptypes.MarshalAny(contract)
		if err != nil {
			return errorResponse("Error building order confirmation"), errors.New("error building order confirmation")
		}
		service.node.Datastore.Sales().Put(contract.VendorOrderConfirmation.OrderID, *contract, pb.OrderState_AWAITING_PAYMENT, false)
		if currentTime.After(purchaseTime) {
			service.node.Datastore.Sales().SetNeedsResync(contract.VendorOrderConfirmation.OrderID, true)
		}
		m := pb.Message{
			MessageType: pb.Message_ORDER_CONFIRMATION,
			Payload:     a,
		}
		log.Debugf("Received moderated ORDER message from %s", peer.Pretty())
		return &m, nil
	} else if contract.BuyerOrder.Payment.Method == pb.Order_Payment_MODERATED && offline {
		timeout, err := time.ParseDuration(strconv.Itoa(int(contract.VendorListings[0].Metadata.EscrowTimeoutHours)) + "h")
		if err != nil {
			log.Error(err)
			return errorResponse(err.Error()), err
		}
		err = service.node.ValidateModeratedPaymentAddress(contract.BuyerOrder, timeout)
		if err != nil {
			log.Error(err)
			return errorResponse(err.Error()), err
		}
		addr, err := wal.DecodeAddress(contract.BuyerOrder.Payment.Address)
		if err != nil {
			log.Error(err)
			return errorResponse(err.Error()), err
		}
		wal.AddWatchedAddress(addr)
		log.Debugf("Received offline moderated ORDER message from %s", peer.Pretty())
		service.node.Datastore.Sales().Put(orderId, *contract, pb.OrderState_AWAITING_PAYMENT, false)
		if currentTime.After(purchaseTime) {
			service.node.Datastore.Sales().SetNeedsResync(orderId, true)
		}
		return nil, nil
	}
	log.Error("Unrecognized payment type")
	return errorResponse("Unrecognized payment type"), errors.New("unrecognized payment type")
}

func (service *OpenBazaarService) handleOrderConfirmation(p peer.ID, pmes *pb.Message, options interface{}) (*pb.Message, error) {

	// Unmarshal payload
	if pmes.Payload == nil {
		return nil, errors.New("payload is nil")
	}
	vendorContract := new(pb.RicardianContract)
	err := ptypes.UnmarshalAny(pmes.Payload, vendorContract)
	if err != nil {
		return nil, fmt.Errorf("could not unmarshal ORDER_CONFIRMATION from %s", p.Pretty())
	}

	if vendorContract.VendorOrderConfirmation == nil {
		return nil, errors.New("received ORDER_CONFIRMATION message with nil confirmation object")
	}

	// Calc order ID
	orderId := vendorContract.VendorOrderConfirmation.OrderID

	// Load the order
	contract, state, funded, _, _, _, err := service.datastore.Purchases().GetByOrderId(orderId)
	if err != nil {
		return nil, net.OutOfOrderMessage
	}

	if funded && state == pb.OrderState_AWAITING_FULFILLMENT || !funded && state == pb.OrderState_AWAITING_PAYMENT {
		return nil, net.DuplicateMessage
	}

	// Validate the order confirmation
	err = service.node.ValidateOrderConfirmation(vendorContract, false)
	if err != nil {
		return nil, err
	}

	// Append the order confirmation
	contract.VendorOrderConfirmation = vendorContract.VendorOrderConfirmation
	for _, sig := range vendorContract.Signatures {
		if sig.Section == pb.Signature_ORDER_CONFIRMATION {
			contract.Signatures = append(contract.Signatures, sig)
		}
	}

	if funded {
		// Set message state to AWAITING_FULFILLMENT
		service.datastore.Purchases().Put(orderId, *contract, pb.OrderState_AWAITING_FULFILLMENT, false)
	} else {
		// Set message state to AWAITING_PAYMENT
		service.datastore.Purchases().Put(orderId, *contract, pb.OrderState_AWAITING_PAYMENT, false)
	}

	var thumbnailTiny string
	var thumbnailSmall string
	var vendorID string
	var vendorHandle string
	if len(contract.VendorListings) > 0 && contract.VendorListings[0].Item != nil && len(contract.VendorListings[0].Item.Images) > 0 {
		thumbnailTiny = contract.VendorListings[0].Item.Images[0].Tiny
		thumbnailSmall = contract.VendorListings[0].Item.Images[0].Small
		if contract.VendorListings[0].VendorID != nil {
			vendorID = contract.VendorListings[0].VendorID.PeerID
			vendorHandle = contract.VendorListings[0].VendorID.Handle
		}
	}

	// Send notification to websocket
	n := repo.OrderConfirmationNotification{
		ID:           repo.NewNotificationID(),
		Type:         "orderConfirmation",
		OrderId:      orderId,
		Thumbnail:    repo.Thumbnail{Tiny: thumbnailTiny, Small: thumbnailSmall},
		VendorHandle: vendorHandle,
		VendorID:     vendorID,
	}
	service.broadcast <- n
	service.datastore.Notifications().PutRecord(repo.NewNotification(n, time.Now(), false))
	log.Debugf("Received ORDER_CONFIRMATION message from %s", p.Pretty())
	return nil, nil
}

func (service *OpenBazaarService) handleOrderCancel(p peer.ID, pmes *pb.Message, options interface{}) (*pb.Message, error) {
	if pmes.Payload == nil {
		return nil, errors.New("payload is nil")
	}
	orderId := string(pmes.Payload.Value)

	// Load the order
	contract, state, _, _, _, _, err := service.datastore.Sales().GetByOrderId(orderId)
	if err != nil {
		return nil, net.OutOfOrderMessage
	}

	if state == pb.OrderState_CANCELED {
		return nil, net.DuplicateMessage
	}

	// Set message state to canceled
	service.datastore.Sales().Put(orderId, *contract, pb.OrderState_CANCELED, false)

	var thumbnailTiny string
	var thumbnailSmall string
	var buyerID string
	var buyerHandle string
	if len(contract.VendorListings) > 0 && contract.VendorListings[0].Item != nil && len(contract.VendorListings[0].Item.Images) > 0 {
		thumbnailTiny = contract.VendorListings[0].Item.Images[0].Tiny
		thumbnailSmall = contract.VendorListings[0].Item.Images[0].Small
		if contract.BuyerOrder != nil && contract.BuyerOrder.BuyerID != nil {
			buyerID = contract.BuyerOrder.BuyerID.PeerID
			buyerHandle = contract.BuyerOrder.BuyerID.Handle
		}
	}

	// Send notification to websocket
	n := repo.OrderCancelNotification{
		ID:          repo.NewNotificationID(),
		Type:        "canceled",
		OrderId:     orderId,
		Thumbnail:   repo.Thumbnail{Tiny: thumbnailTiny, Small: thumbnailSmall},
		BuyerHandle: buyerHandle,
		BuyerID:     buyerID,
	}
	service.broadcast <- n
	service.datastore.Notifications().PutRecord(repo.NewNotification(n, time.Now(), false))
	log.Debugf("Received ORDER_CANCEL message from %s", p.Pretty())

	return nil, nil
}

func (service *OpenBazaarService) handleReject(p peer.ID, pmes *pb.Message, options interface{}) (*pb.Message, error) {
	if pmes.Payload == nil {
		return nil, errors.New("payload is nil")
	}
	rejectMsg := new(pb.OrderReject)
	err := ptypes.UnmarshalAny(pmes.Payload, rejectMsg)
	if err != nil {
		return nil, err
	}

	// Load the order
	contract, state, _, records, _, _, err := service.datastore.Purchases().GetByOrderId(rejectMsg.OrderID)
	if err != nil {
		return nil, net.OutOfOrderMessage
	}

	if state == pb.OrderState_DECLINED {
		return nil, net.DuplicateMessage
	}

	wal, err := service.node.Multiwallet.WalletForCurrencyCode(contract.BuyerOrder.Payment.AmountValue.Currency.Code)
	if err != nil {
		return nil, err
	}

	if contract.BuyerOrder.Payment.Method != pb.Order_Payment_MODERATED {
		// Sweep the address into our wallet
		var txInputs []wallet.TransactionInput
		for _, r := range records {
			if !r.Spent && r.Value.Cmp(big.NewInt(0)) > 0 {
				hash, err := hex.DecodeString(r.Txid)
				if err != nil {
					return nil, err
				}
				addr, err := wal.DecodeAddress(r.Address)
				if err != nil {
					return nil, err
				}
				u := wallet.TransactionInput{
					OutpointHash:  hash,
					OutpointIndex: r.Index,
					LinkedAddress: addr,
					Value:         r.Value,
				}

				txInputs = append(txInputs, u)
			}
		}

		chaincode, err := hex.DecodeString(contract.BuyerOrder.Payment.Chaincode)
		if err != nil {
			return nil, err
		}
<<<<<<< HEAD
		mPrivKey := service.node.MasterPrivateKey
		mECKey, err := mPrivKey.ECPrivKey()
=======
		mECKey, err := service.node.MasterPrivateKey.ECPrivKey()
>>>>>>> 5ea9eefd
		if err != nil {
			return nil, err
		}
		buyerKey, err := wal.ChildKey(mECKey.Serialize(), chaincode, true)
		if err != nil {
			return nil, err
		}
		redeemScript, err := hex.DecodeString(contract.BuyerOrder.Payment.RedeemScript)
		if err != nil {
			return nil, err
		}
		refundAddress, err := wal.DecodeAddress(contract.BuyerOrder.RefundAddress)
		if err != nil {
			return nil, err
		}
		_, err = wal.SweepAddress(txInputs, &refundAddress, buyerKey, &redeemScript, wallet.NORMAL)
		if err != nil {
			return nil, err
		}
	} else {
		var ins []wallet.TransactionInput
		outValue := big.NewInt(0)
		for _, r := range records {
			if !r.Spent && r.Value.Cmp(big.NewInt(0)) > 0 {
				outpointHash, err := hex.DecodeString(r.Txid)
				if err != nil {
					return nil, err
				}
				outValue = new(big.Int).Add(outValue, &r.Value)
				in := wallet.TransactionInput{OutpointIndex: r.Index, OutpointHash: outpointHash, Value: r.Value}
				ins = append(ins, in)
			}
		}

		refundAddress, err := wal.DecodeAddress(contract.BuyerOrder.RefundAddress)
		if err != nil {
			return nil, err
		}
		var output = wallet.TransactionOutput{
			Address: refundAddress,
			Value:   *outValue,
		}

		chaincode, err := hex.DecodeString(contract.BuyerOrder.Payment.Chaincode)
		if err != nil {
			return nil, err
		}
<<<<<<< HEAD
		mPrivKey := service.node.MasterPrivateKey
		mECKey, err := mPrivKey.ECPrivKey()
=======
		mECKey, err := service.node.MasterPrivateKey.ECPrivKey()
>>>>>>> 5ea9eefd
		if err != nil {
			return nil, err
		}
		buyerKey, err := wal.ChildKey(mECKey.Serialize(), chaincode, true)
		if err != nil {
			return nil, err
		}
		redeemScript, err := hex.DecodeString(contract.BuyerOrder.Payment.RedeemScript)
		if err != nil {
			return nil, err
		}
		fee, _ := new(big.Int).SetString(contract.BuyerOrder.RefundFeeValue.Amount, 10)
		buyerSignatures, err := wal.CreateMultisigSignature(ins, []wallet.TransactionOutput{output}, buyerKey, redeemScript, *fee)
		if err != nil {
			return nil, err
		}
		var vendorSignatures []wallet.Signature
		for _, s := range rejectMsg.Sigs {
			sig := wallet.Signature{InputIndex: s.InputIndex, Signature: s.Signature}
			vendorSignatures = append(vendorSignatures, sig)
		}
		//fee, _ := new(big.Int).SetString(contract.BuyerOrder.RefundFee.Value, 10)
		_, err = wal.Multisign(ins, []wallet.TransactionOutput{output}, buyerSignatures, vendorSignatures, redeemScript, *fee, true)
		if err != nil {
			return nil, err
		}
	}

	// Set message state to rejected
	service.datastore.Purchases().Put(rejectMsg.OrderID, *contract, pb.OrderState_DECLINED, false)

	var thumbnailTiny string
	var thumbnailSmall string
	var vendorID string
	var vendorHandle string
	if len(contract.VendorListings) > 0 && contract.VendorListings[0].Item != nil && len(contract.VendorListings[0].Item.Images) > 0 {
		thumbnailTiny = contract.VendorListings[0].Item.Images[0].Tiny
		thumbnailSmall = contract.VendorListings[0].Item.Images[0].Small
		if contract.VendorListings[0].VendorID != nil {
			vendorID = contract.VendorListings[0].VendorID.PeerID
			vendorHandle = contract.VendorListings[0].VendorID.Handle
		}
	}

	// Send notification to websocket
	n := repo.OrderDeclinedNotification{
		ID:           repo.NewNotificationID(),
		Type:         "declined",
		OrderId:      rejectMsg.OrderID,
		Thumbnail:    repo.Thumbnail{Tiny: thumbnailTiny, Small: thumbnailSmall},
		VendorHandle: vendorHandle,
		VendorID:     vendorID,
	}
	service.broadcast <- n

	service.datastore.Notifications().PutRecord(repo.NewNotification(n, time.Now(), false))
	log.Debugf("Received REJECT message from %s", p.Pretty())

	return nil, nil
}

func (service *OpenBazaarService) handleRefund(p peer.ID, pmes *pb.Message, options interface{}) (*pb.Message, error) {
	if pmes.Payload == nil {
		return nil, errors.New("payload is nil")
	}
	rc := new(pb.RicardianContract)
	err := ptypes.UnmarshalAny(pmes.Payload, rc)
	if err != nil {
		return nil, err
	}

	if rc.Refund == nil {
		return nil, errors.New("received REFUND message with nil refund object")
	}

	if err := service.node.VerifySignaturesOnRefund(rc); err != nil {
		return nil, err
	}

	// Load the order
	contract, state, _, records, _, _, err := service.datastore.Purchases().GetByOrderId(rc.Refund.OrderID)
	if err != nil {
		return nil, net.OutOfOrderMessage
	}

	if !(state == pb.OrderState_PARTIALLY_FULFILLED || state == pb.OrderState_AWAITING_FULFILLMENT) {
		return nil, net.DuplicateMessage
	}

	wal, err := service.node.Multiwallet.WalletForCurrencyCode(contract.BuyerOrder.Payment.AmountValue.Currency.Code)
	if err != nil {
		return nil, err
	}

	if contract.BuyerOrder.Payment.Method == pb.Order_Payment_MODERATED {
		var ins []wallet.TransactionInput
		outValue := big.NewInt(0)
		for _, r := range records {
			if !r.Spent && r.Value.Cmp(big.NewInt(0)) > 0 {
				outpointHash, err := hex.DecodeString(r.Txid)
				if err != nil {
					return nil, err
				}
				outValue = new(big.Int).Add(outValue, &r.Value)
				in := wallet.TransactionInput{OutpointIndex: r.Index, OutpointHash: outpointHash, Value: r.Value}
				ins = append(ins, in)
			}
		}

		refundAddress, err := wal.DecodeAddress(contract.BuyerOrder.RefundAddress)
		if err != nil {
			return nil, err
		}
		var output = wallet.TransactionOutput{
			Address: refundAddress,
			Value:   *outValue,
		}

		chaincode, err := hex.DecodeString(contract.BuyerOrder.Payment.Chaincode)
		if err != nil {
			return nil, err
		}
<<<<<<< HEAD
		mPrivKey := service.node.MasterPrivateKey
		mECKey, err := mPrivKey.ECPrivKey()
=======
		mECKey, err := service.node.MasterPrivateKey.ECPrivKey()
>>>>>>> 5ea9eefd
		if err != nil {
			return nil, err
		}
		buyerKey, err := wal.ChildKey(mECKey.Serialize(), chaincode, true)
		if err != nil {
			return nil, err
		}
		redeemScript, err := hex.DecodeString(contract.BuyerOrder.Payment.RedeemScript)
		if err != nil {
			return nil, err
		}
		fee, _ := new(big.Int).SetString(contract.BuyerOrder.RefundFeeValue.Amount, 10)
		buyerSignatures, err := wal.CreateMultisigSignature(ins, []wallet.TransactionOutput{output}, buyerKey, redeemScript, *fee)
		if err != nil {
			return nil, err
		}
		var vendorSignatures []wallet.Signature
		for _, s := range rc.Refund.Sigs {
			sig := wallet.Signature{InputIndex: s.InputIndex, Signature: s.Signature}
			vendorSignatures = append(vendorSignatures, sig)
		}
		_, err = wal.Multisign(ins, []wallet.TransactionOutput{output}, buyerSignatures, vendorSignatures, redeemScript, *fee, true)
		if err != nil {
			return nil, err
		}
	}
	contract.Refund = rc.Refund
	for _, sig := range contract.Signatures {
		if sig.Section == pb.Signature_REFUND {
			contract.Signatures = append(contract.Signatures, sig)
		}
	}

	// Set message state to refunded
	service.datastore.Purchases().Put(contract.Refund.OrderID, *contract, pb.OrderState_REFUNDED, false)

	var thumbnailTiny string
	var thumbnailSmall string
	var vendorID string
	var vendorHandle string
	if len(contract.VendorListings) > 0 && contract.VendorListings[0].Item != nil && len(contract.VendorListings[0].Item.Images) > 0 {
		thumbnailTiny = contract.VendorListings[0].Item.Images[0].Tiny
		thumbnailSmall = contract.VendorListings[0].Item.Images[0].Small
		if contract.VendorListings[0].VendorID != nil {
			vendorID = contract.VendorListings[0].VendorID.PeerID
			vendorHandle = contract.VendorListings[0].VendorID.Handle
		}
	}

	// Send notification to websocket
	n := repo.RefundNotification{
		ID:           repo.NewNotificationID(),
		Type:         "refund",
		OrderId:      contract.Refund.OrderID,
		Thumbnail:    repo.Thumbnail{Tiny: thumbnailTiny, Small: thumbnailSmall},
		VendorHandle: vendorHandle,
		VendorID:     vendorID,
	}
	service.broadcast <- n
	service.datastore.Notifications().PutRecord(repo.NewNotification(n, time.Now(), false))
	log.Debugf("Received REFUND message from %s", p.Pretty())
	return nil, nil
}

func (service *OpenBazaarService) handleOrderFulfillment(p peer.ID, pmes *pb.Message, options interface{}) (*pb.Message, error) {
	if pmes.Payload == nil {
		return nil, errors.New("payload is nil")
	}
	rc := new(pb.RicardianContract)
	err := ptypes.UnmarshalAny(pmes.Payload, rc)
	if err != nil {
		return nil, err
	}

	if len(rc.VendorOrderFulfillment) == 0 {
		return nil, errors.New("received FULFILLMENT message with no VendorOrderFulfillment objects")
	}

	// Load the order
	contract, state, _, _, _, _, err := service.datastore.Purchases().GetByOrderId(rc.VendorOrderFulfillment[0].OrderId)
	if err != nil {
		return nil, net.OutOfOrderMessage
	}

	if state == pb.OrderState_PENDING || state == pb.OrderState_AWAITING_PAYMENT {
		return nil, net.OutOfOrderMessage
	}

	if !(state == pb.OrderState_PARTIALLY_FULFILLED || state == pb.OrderState_AWAITING_FULFILLMENT) {
		return nil, net.DuplicateMessage
	}

	contract.VendorOrderFulfillment = append(contract.VendorOrderFulfillment, rc.VendorOrderFulfillment[0])
	for _, sig := range rc.Signatures {
		if sig.Section == pb.Signature_ORDER_FULFILLMENT {
			contract.Signatures = append(contract.Signatures, sig)
		}
	}

	if err := service.node.ValidateOrderFulfillment(rc.VendorOrderFulfillment[0], contract); err != nil {
		return nil, err
	}

	// Set message state to fulfilled if all listings have a matching fulfillment message
	if service.node.IsFulfilled(contract) {
		service.datastore.Purchases().Put(rc.VendorOrderFulfillment[0].OrderId, *contract, pb.OrderState_FULFILLED, false)
	} else {
		service.datastore.Purchases().Put(rc.VendorOrderFulfillment[0].OrderId, *contract, pb.OrderState_PARTIALLY_FULFILLED, false)
	}

	var thumbnailTiny string
	var thumbnailSmall string
	var vendorHandle string
	var vendorID string
	if len(contract.VendorListings) > 0 && contract.VendorListings[0].Item != nil && len(contract.VendorListings[0].Item.Images) > 0 {
		thumbnailTiny = contract.VendorListings[0].Item.Images[0].Tiny
		thumbnailSmall = contract.VendorListings[0].Item.Images[0].Small
		if contract.VendorListings[0].VendorID != nil {
			vendorID = contract.VendorListings[0].VendorID.PeerID
			vendorHandle = contract.VendorListings[0].VendorID.Handle
		}
	}

	// Send notification to websocket
	n := repo.FulfillmentNotification{
		ID:           repo.NewNotificationID(),
		Type:         "fulfillment",
		OrderId:      rc.VendorOrderFulfillment[0].OrderId,
		Thumbnail:    repo.Thumbnail{Tiny: thumbnailTiny, Small: thumbnailSmall},
		VendorHandle: vendorHandle,
		VendorID:     vendorID,
	}
	service.broadcast <- n
	service.datastore.Notifications().PutRecord(repo.NewNotification(n, time.Now(), false))
	log.Debugf("received ORDER_FULFILLMENT message from %s", p.Pretty())

	return nil, nil
}

func (service *OpenBazaarService) handleOrderCompletion(p peer.ID, pmes *pb.Message, options interface{}) (*pb.Message, error) {

	if pmes.Payload == nil {
		return nil, errors.New("payload is nil")
	}
	rc := new(pb.RicardianContract)
	err := ptypes.UnmarshalAny(pmes.Payload, rc)
	if err != nil {
		return nil, err
	}

	if rc.BuyerOrderCompletion == nil {
		return nil, errors.New("received ORDER_COMPLETION with nil BuyerOrderCompletion object")
	}

	// Load the order
	contract, state, _, records, _, _, err := service.datastore.Sales().GetByOrderId(rc.BuyerOrderCompletion.OrderId)
	if err != nil {
		return nil, net.OutOfOrderMessage
	}

	if state == pb.OrderState_COMPLETED {
		return nil, net.DuplicateMessage
	}

	wal, err := service.node.Multiwallet.WalletForCurrencyCode(contract.BuyerOrder.Payment.AmountValue.Currency.Code)
	if err != nil {
		return nil, err
	}

	contract.BuyerOrderCompletion = rc.BuyerOrderCompletion
	for _, sig := range rc.Signatures {
		if sig.Section == pb.Signature_ORDER_COMPLETION {
			contract.Signatures = append(contract.Signatures, sig)
		}
	}

	if err := service.node.ValidateOrderCompletion(contract); err != nil {
		return nil, err
	}
	if contract.BuyerOrder.Payment.Method == pb.Order_Payment_MODERATED && state != pb.OrderState_DISPUTED && state != pb.OrderState_DECIDED && state != pb.OrderState_RESOLVED && state != pb.OrderState_PAYMENT_FINALIZED {
		var ins []wallet.TransactionInput
		outValue := big.NewInt(0)
		for _, r := range records {
			if !r.Spent && r.Value.Cmp(big.NewInt(0)) > 0 {
				outpointHash, err := hex.DecodeString(r.Txid)
				if err != nil {
					return nil, err
				}
				outValue = new(big.Int).Add(outValue, &r.Value)
				in := wallet.TransactionInput{OutpointIndex: r.Index, OutpointHash: outpointHash}
				ins = append(ins, in)
			}
		}
		var payoutAddress btcutil.Address
		if len(contract.VendorOrderFulfillment) > 0 {
			payoutAddress, err = wal.DecodeAddress(contract.VendorOrderFulfillment[0].Payout.PayoutAddress)
			if err != nil {
				return nil, err
			}
		} else {
			payoutAddress = wal.CurrentAddress(wallet.EXTERNAL)
		}
		var output = wallet.TransactionOutput{
			Address: payoutAddress,
			Value:   *outValue,
		}

		redeemScript, err := hex.DecodeString(contract.BuyerOrder.Payment.RedeemScript)
		if err != nil {
			return nil, err
		}

		var vendorSignatures []wallet.Signature
		for _, s := range contract.VendorOrderFulfillment[0].Payout.Sigs {
			sig := wallet.Signature{InputIndex: s.InputIndex, Signature: s.Signature}
			vendorSignatures = append(vendorSignatures, sig)
		}
		var buyerSignatures []wallet.Signature
		for _, s := range contract.BuyerOrderCompletion.PayoutSigs {
			sig := wallet.Signature{InputIndex: s.InputIndex, Signature: s.Signature}
			buyerSignatures = append(buyerSignatures, sig)
		}
		payoutFee, _ := new(big.Int).SetString(contract.VendorOrderFulfillment[0].Payout.PayoutFeePerByteValue, 10)
		_, err = wal.Multisign(ins, []wallet.TransactionOutput{output}, buyerSignatures, vendorSignatures, redeemScript, *payoutFee, true)
		if err != nil {
			return nil, err
		}
	}

	err = service.node.ValidateAndSaveRating(contract)
	if err != nil {
		log.Error("error validating rating:", err)
	}

	// Set message state to complete
	service.datastore.Sales().Put(rc.BuyerOrderCompletion.OrderId, *contract, pb.OrderState_COMPLETED, false)

	var thumbnailTiny string
	var thumbnailSmall string
	var buyerID string
	var buyerHandle string
	if len(contract.VendorListings) > 0 && contract.VendorListings[0].Item != nil && len(contract.VendorListings[0].Item.Images) > 0 {
		thumbnailTiny = contract.VendorListings[0].Item.Images[0].Tiny
		thumbnailSmall = contract.VendorListings[0].Item.Images[0].Small
		if contract.BuyerOrder != nil && contract.BuyerOrder.BuyerID != nil {
			buyerID = contract.BuyerOrder.BuyerID.PeerID
			buyerHandle = contract.BuyerOrder.BuyerID.Handle
		}
	}

	// Send notification to websocket
	n := repo.CompletionNotification{
		ID:          repo.NewNotificationID(),
		Type:        "orderComplete",
		OrderId:     rc.BuyerOrderCompletion.OrderId,
		Thumbnail:   repo.Thumbnail{Tiny: thumbnailTiny, Small: thumbnailSmall},
		BuyerHandle: buyerHandle,
		BuyerID:     buyerID,
	}
	service.broadcast <- n
	service.datastore.Notifications().PutRecord(repo.NewNotification(n, time.Now(), false))
	log.Debugf("received ORDER_COMPLETION message from %s", p.Pretty())
	return nil, nil
}

func (service *OpenBazaarService) handleDisputeOpen(p peer.ID, pmes *pb.Message, options interface{}) (*pb.Message, error) {

	// Unmarshall
	if pmes.Payload == nil {
		return nil, errors.New("payload is nil")
	}
	rc := new(pb.RicardianContract)
	err := ptypes.UnmarshalAny(pmes.Payload, rc)
	if err != nil {
		return nil, err
	}

	// Verify signature
	err = service.node.VerifySignatureOnDisputeOpen(rc, p.Pretty())
	if err != nil {
		return nil, err
	}

	// Process message
	err = service.node.ProcessDisputeOpen(rc, p.Pretty())
	if err != nil {
		return nil, err
	}
	log.Debugf("received DISPUTE_OPEN message from %s", p.Pretty())
	return nil, nil
}

func (service *OpenBazaarService) handleDisputeUpdate(p peer.ID, pmes *pb.Message, options interface{}) (*pb.Message, error) {

	// Make sure we aren't currently processing any disputes before proceeding
	core.DisputeWg.Wait()

	// Unmarshall
	if pmes.Payload == nil {
		return nil, errors.New("payload is nil")
	}
	update := new(pb.DisputeUpdate)
	err := ptypes.UnmarshalAny(pmes.Payload, update)
	if err != nil {
		return nil, err
	}
	dispute, err := service.node.Datastore.Cases().GetByCaseID(update.OrderId)
	if err != nil {
		return nil, net.OutOfOrderMessage
	}
	rc := new(pb.RicardianContract)
	err = proto.Unmarshal(update.SerializedContract, rc)
	if err != nil {
		return nil, err
	}
	var thumbnailTiny string
	var thumbnailSmall string
	var disputerID string
	var disputerHandle string
	var disputeeID string
	var disputeeHandle string
	var buyer string
	if dispute.BuyerContract == nil {
		buyerValidationErrors := service.node.ValidateCaseContract(rc)
		err = service.node.Datastore.Cases().UpdateBuyerInfo(update.OrderId, rc, buyerValidationErrors, update.PayoutAddress, update.Outpoints)
		if err != nil {
			return nil, err
		}
		if len(dispute.VendorContract.VendorListings) > 0 && dispute.VendorContract.VendorListings[0].Item != nil && len(dispute.VendorContract.VendorListings[0].Item.Images) > 0 {
			thumbnailTiny = dispute.VendorContract.VendorListings[0].Item.Images[0].Tiny
			thumbnailSmall = dispute.VendorContract.VendorListings[0].Item.Images[0].Small
			if dispute.VendorContract.VendorListings[0].VendorID != nil {
				disputerID = dispute.VendorContract.VendorListings[0].VendorID.PeerID
				disputerHandle = dispute.VendorContract.VendorListings[0].VendorID.Handle
			}
			if dispute.VendorContract.BuyerOrder.BuyerID != nil {
				buyer = dispute.VendorContract.BuyerOrder.BuyerID.PeerID
				disputeeID = dispute.VendorContract.BuyerOrder.BuyerID.PeerID
				disputeeHandle = dispute.VendorContract.BuyerOrder.BuyerID.Handle
			}
		}
	} else if dispute.VendorContract == nil {
		vendorValidationErrors := service.node.ValidateCaseContract(rc)
		err = service.node.Datastore.Cases().UpdateVendorInfo(update.OrderId, rc, vendorValidationErrors, update.PayoutAddress, update.Outpoints)
		if err != nil {
			return nil, err
		}
		if len(dispute.BuyerContract.VendorListings) > 0 && dispute.BuyerContract.VendorListings[0].Item != nil && len(dispute.BuyerContract.VendorListings[0].Item.Images) > 0 {
			thumbnailTiny = dispute.BuyerContract.VendorListings[0].Item.Images[0].Tiny
			thumbnailSmall = dispute.BuyerContract.VendorListings[0].Item.Images[0].Small
			if dispute.BuyerContract.VendorListings[0].VendorID != nil {
				disputeeID = dispute.BuyerContract.VendorListings[0].VendorID.PeerID
				disputeeHandle = dispute.BuyerContract.VendorListings[0].VendorID.Handle
			}
			if dispute.BuyerContract.BuyerOrder.BuyerID != nil {
				buyer = dispute.BuyerContract.BuyerOrder.BuyerID.PeerID
				disputerID = dispute.BuyerContract.BuyerOrder.BuyerID.PeerID
				disputerHandle = dispute.BuyerContract.BuyerOrder.BuyerID.Handle
			}
		}
	} else {
		return nil, errors.New("all contracts have already been received")
	}

	// Send notification to websocket
	n := repo.DisputeUpdateNotification{
		ID:             repo.NewNotificationID(),
		Type:           "disputeUpdate",
		OrderId:        update.OrderId,
		Thumbnail:      repo.Thumbnail{Tiny: thumbnailTiny, Small: thumbnailSmall},
		DisputerID:     disputerID,
		DisputerHandle: disputerHandle,
		DisputeeID:     disputeeID,
		DisputeeHandle: disputeeHandle,
		Buyer:          buyer,
	}
	service.broadcast <- n

	service.datastore.Notifications().PutRecord(repo.NewNotification(n, time.Now(), false))
	log.Debugf("received DISPUTE_UPDATE message from %s", p.Pretty())
	return nil, nil
}

func (service *OpenBazaarService) handleDisputeClose(p peer.ID, pmes *pb.Message, options interface{}) (*pb.Message, error) {

	// Unmarshall
	if pmes.Payload == nil {
		return nil, errors.New("payload is nil")
	}
	rc := new(pb.RicardianContract)
	err := ptypes.UnmarshalAny(pmes.Payload, rc)
	if err != nil {
		return nil, err
	}

	// Load the order
	isPurchase := false
	var contract *pb.RicardianContract
	var state pb.OrderState
	var otherPartyID string
	var otherPartyHandle string
	var buyer string
	contract, state, _, _, _, _, err = service.datastore.Sales().GetByOrderId(rc.DisputeResolution.OrderId)
	if err != nil {
		contract, state, _, _, _, _, err = service.datastore.Purchases().GetByOrderId(rc.DisputeResolution.OrderId)
		if err != nil {
			return nil, net.OutOfOrderMessage
		}
		isPurchase = true
		if len(contract.VendorListings) > 0 && contract.VendorListings[0].VendorID != nil {
			otherPartyID = contract.VendorListings[0].VendorID.PeerID
			otherPartyHandle = contract.VendorListings[0].VendorID.Handle
			if contract.BuyerOrder != nil && contract.BuyerOrder.BuyerID != nil {
				buyer = contract.BuyerOrder.BuyerID.PeerID
			}
		}
	} else {
		if contract.BuyerOrder != nil && contract.BuyerOrder.BuyerID != nil {
			otherPartyID = contract.BuyerOrder.BuyerID.PeerID
			otherPartyHandle = contract.BuyerOrder.BuyerID.Handle
			buyer = contract.BuyerOrder.BuyerID.PeerID
		}
	}

	if state != pb.OrderState_DISPUTED {
		return nil, net.OutOfOrderMessage
	}

	// Validate
	contract.DisputeResolution = rc.DisputeResolution
	for _, sig := range rc.Signatures {
		if sig.Section == pb.Signature_DISPUTE_RESOLUTION {
			contract.Signatures = append(contract.Signatures, sig)
		}
	}
	err = service.node.ValidateDisputeResolution(contract)
	if err != nil {
		return nil, err
	}

	if isPurchase {
		// Set message state to complete
		err = service.datastore.Purchases().Put(rc.DisputeResolution.OrderId, *contract, pb.OrderState_DECIDED, false)
	} else {
		err = service.datastore.Sales().Put(rc.DisputeResolution.OrderId, *contract, pb.OrderState_DECIDED, false)
	}
	if err != nil {
		return nil, err
	}

	var thumbnailTiny string
	var thumbnailSmall string
	if len(contract.VendorListings) > 0 && contract.VendorListings[0].Item != nil && len(contract.VendorListings[0].Item.Images) > 0 {
		thumbnailTiny = contract.VendorListings[0].Item.Images[0].Tiny
		thumbnailSmall = contract.VendorListings[0].Item.Images[0].Small
	}

	// Send notification to websocket
	n := repo.DisputeCloseNotification{
		ID:               repo.NewNotificationID(),
		Type:             "disputeClose",
		OrderId:          rc.DisputeResolution.OrderId,
		Thumbnail:        repo.Thumbnail{Tiny: thumbnailTiny, Small: thumbnailSmall},
		OtherPartyID:     otherPartyID,
		OtherPartyHandle: otherPartyHandle,
		Buyer:            buyer,
	}
	service.broadcast <- n

	service.datastore.Notifications().PutRecord(repo.NewNotification(n, time.Now(), false))
	log.Debugf("received DISPUTE_CLOSE message from %s", p.Pretty())
	return nil, nil
}

func (service *OpenBazaarService) handleChat(p peer.ID, pmes *pb.Message, options interface{}) (*pb.Message, error) {

	// Unmarshall
	if pmes.Payload == nil {
		return nil, errors.New("payload is nil")
	}
	chat := new(pb.Chat)
	err := ptypes.UnmarshalAny(pmes.Payload, chat)
	if err != nil {
		return nil, err
	}

	if chat.Flag == pb.Chat_TYPING {
		n := repo.ChatTyping{
			PeerId:    p.Pretty(),
			Subject:   chat.Subject,
			MessageId: chat.MessageId,
		}
		service.broadcast <- n
		return nil, nil
	}
	if chat.Flag == pb.Chat_READ {
		n := repo.ChatRead{
			PeerId:    p.Pretty(),
			Subject:   chat.Subject,
			MessageId: chat.MessageId,
		}
		service.broadcast <- n
		_, _, err = service.datastore.Chat().MarkAsRead(p.Pretty(), chat.Subject, true, chat.MessageId)
		if err != nil {
			return nil, err
		}
		return nil, nil
	}

	// Validate
	if len(chat.Subject) > core.ChatSubjectMaxCharacters {
		return nil, errors.New("chat subject over max characters")
	}
	if len(chat.Message) > core.ChatMessageMaxCharacters {
		return nil, errors.New("chat message over max characters")
	}

	// Use correct timestamp
	offline, _ := options.(bool)
	var t time.Time
	if !offline {
		t = time.Now()
	} else {
		if chat.Timestamp == nil {
			return nil, errors.New("invalid timestamp")
		}
		t, err = ptypes.Timestamp(chat.Timestamp)
		if err != nil {
			return nil, err
		}
	}

	// Put to database
	err = service.datastore.Chat().Put(chat.MessageId, p.Pretty(), chat.Subject, chat.Message, t, false, false)
	if err != nil {
		return nil, err
	}

	if chat.Subject != "" {
		go func() {
			service.datastore.Purchases().MarkAsUnread(chat.Subject)
			service.datastore.Sales().MarkAsUnread(chat.Subject)
			service.datastore.Cases().MarkAsUnread(chat.Subject)
		}()
	}

	// Push to websocket
	n := repo.ChatMessageNotification{
		MessageId: chat.MessageId,
		PeerId:    p.Pretty(),
		Subject:   chat.Subject,
		Message:   chat.Message,
		Timestamp: repo.NewAPITime(t),
	}
	service.broadcast <- n
	log.Debugf("received CHAT message from %s", p.Pretty())
	return nil, nil
}

func (service *OpenBazaarService) handleModeratorAdd(pid peer.ID, pmes *pb.Message, options interface{}) (*pb.Message, error) {
	if pmes.Payload == nil {
		return nil, errors.New("payload is nil")
	}
	sd := new(pb.SignedData)
	err := ptypes.UnmarshalAny(pmes.Payload, sd)
	if err != nil {
		return nil, err
	}
	pubkey, err := libp2p.UnmarshalPublicKey(sd.SenderPubkey)
	if err != nil {
		return nil, err
	}
	id, err := peer.IDFromPublicKey(pubkey)
	if err != nil {
		return nil, err
	}
	data := new(pb.SignedData_Command)
	err = proto.Unmarshal(sd.SerializedData, data)
	if err != nil {
		return nil, err
	}
	if data.PeerID != service.node.IpfsNode.Identity.Pretty() {
		return nil, errors.New("moderator add message doesn't include correct peer ID")
	}
	if data.Type != pb.Message_MODERATOR_ADD {
		return nil, errors.New("data type is not moderator_add")
	}
	good, err := pubkey.Verify(sd.SerializedData, sd.Signature)
	if err != nil || !good {
		return nil, errors.New("bad signature")
	}
	err = service.datastore.ModeratedStores().Put(id.Pretty())
	if err != nil {
		return nil, err
	}
	n := repo.ModeratorAddNotification{
		ID:     repo.NewNotificationID(),
		Type:   "moderatorAdd",
		PeerId: id.Pretty(),
	}
	service.broadcast <- n

	service.datastore.Notifications().PutRecord(repo.NewNotification(n, time.Now(), false))
	log.Debugf("received MODERATOR_ADD message from %s", id.Pretty())

	return nil, nil
}

func (service *OpenBazaarService) handleModeratorRemove(pid peer.ID, pmes *pb.Message, options interface{}) (*pb.Message, error) {
	if pmes.Payload == nil {
		return nil, errors.New("payload is nil")
	}
	sd := new(pb.SignedData)
	err := ptypes.UnmarshalAny(pmes.Payload, sd)
	if err != nil {
		return nil, err
	}
	pubkey, err := libp2p.UnmarshalPublicKey(sd.SenderPubkey)
	if err != nil {
		return nil, err
	}
	id, err := peer.IDFromPublicKey(pubkey)
	if err != nil {
		return nil, err
	}
	data := new(pb.SignedData_Command)
	err = proto.Unmarshal(sd.SerializedData, data)
	if err != nil {
		return nil, err
	}
	if data.PeerID != service.node.IpfsNode.Identity.Pretty() {
		return nil, errors.New("moderator remove message doesn't include correct peer ID")
	}
	if data.Type != pb.Message_MODERATOR_REMOVE {
		return nil, errors.New("data type is not moderator_remove")
	}
	good, err := pubkey.Verify(sd.SerializedData, sd.Signature)
	if err != nil || !good {
		return nil, errors.New("bad signature")
	}
	err = service.datastore.ModeratedStores().Delete(id.Pretty())
	if err != nil {
		return nil, err
	}
	n := repo.ModeratorRemoveNotification{
		ID:     repo.NewNotificationID(),
		Type:   "moderatorRemove",
		PeerId: id.Pretty(),
	}
	service.broadcast <- n

	service.datastore.Notifications().PutRecord(repo.NewNotification(n, time.Now(), false))
	log.Debugf("received MODERATOR_REMOVE message from %s", id.Pretty())

	return nil, nil
}

func (service *OpenBazaarService) handleBlock(pid peer.ID, pmes *pb.Message, options interface{}) (*pb.Message, error) {
	// If we aren't accepting store requests then ban this peer
	if !service.node.AcceptStoreRequests {
		service.node.BanManager.AddBlockedId(pid)
		return nil, nil
	}

	if pmes.Payload == nil {
		return nil, errors.New("payload is nil")
	}
	b := new(pb.Block)
	err := ptypes.UnmarshalAny(pmes.Payload, b)
	if err != nil {
		return nil, err
	}
	id, err := cid.Decode(b.Cid)
	if err != nil {
		return nil, err
	}
	block, err := blocks.NewBlockWithCid(b.RawData, id)
	if err != nil {
		return nil, err
	}
	err = service.node.IpfsNode.Blocks.AddBlock(block)
	if err != nil {
		return nil, err
	}
	log.Debugf("received BLOCK message from %s", pid.Pretty())
	return nil, nil
}

func (service *OpenBazaarService) handleVendorFinalizedPayment(pid peer.ID, pmes *pb.Message, options interface{}) (*pb.Message, error) {
	if pmes.Payload == nil {
		return nil, errors.New("payload is nil")
	}
	paymentFinalizedMessage := new(pb.VendorFinalizedPayment)
	if err := ptypes.UnmarshalAny(pmes.Payload, paymentFinalizedMessage); err != nil {
		return nil, err
	}

	contract, state, _, _, _, _, err := service.datastore.Purchases().GetByOrderId(paymentFinalizedMessage.OrderID)
	if err != nil {
		return nil, err
	}

	if state != pb.OrderState_PENDING && state != pb.OrderState_FULFILLED && state != pb.OrderState_DISPUTED {
		return nil, errors.New("release escrow can only be called when sale is pending, fulfilled, or disputed")
	}
	service.datastore.Purchases().Put(paymentFinalizedMessage.OrderID, *contract, pb.OrderState_PAYMENT_FINALIZED, false)

	n := repo.VendorFinalizedPayment{
		ID:      repo.NewNotificationID(),
		Type:    repo.NotifierTypeVendorFinalizedPayment,
		OrderID: paymentFinalizedMessage.OrderID,
	}
	service.datastore.Notifications().PutRecord(repo.NewNotification(n, time.Now(), false))
	service.broadcast <- n
	log.Debugf("received VENDOR_FINALIZED_PAYMENT message from %s", pid.Pretty())
	return nil, nil
}

func (service *OpenBazaarService) handleStore(pid peer.ID, pmes *pb.Message, options interface{}) (*pb.Message, error) {
	// If we aren't accepting store requests then ban this peer
	if !service.node.AcceptStoreRequests {
		service.node.BanManager.AddBlockedId(pid)
		return nil, nil
	}

	errorResponse := func(error string) *pb.Message {
		a := &any.Any{Value: []byte(error)}
		m := &pb.Message{
			MessageType: pb.Message_ERROR,
			Payload:     a,
		}
		return m
	}

	if pmes.Payload == nil {
		return nil, errors.New("payload is nil")
	}
	cList := new(pb.CidList)
	err := ptypes.UnmarshalAny(pmes.Payload, cList)
	if err != nil {
		return errorResponse("could not unmarshall message"), err
	}
	var need []string
	for _, id := range cList.Cids {
		decoded, err := cid.Decode(id)
		if err != nil {
			continue
		}
		has, err := service.node.IpfsNode.Blockstore.Has(decoded)
		if err != nil || !has {
			need = append(need, decoded.String())
		}
	}
	log.Debugf("Received STORE message from %s", pid.Pretty())
	log.Debugf("Requesting %d blocks from %s", len(need), pid.Pretty())

	resp := new(pb.CidList)
	resp.Cids = need
	a, err := ptypes.MarshalAny(resp)
	if err != nil {
		return errorResponse("Error marshalling response"), err
	}
	m := &pb.Message{
		MessageType: pb.Message_STORE,
		Payload:     a,
	}
	return m, nil
}

func (service *OpenBazaarService) handleOrderPayment(peer peer.ID, pmes *pb.Message, options interface{}) (*pb.Message, error) {
	// Unmarshall
	if pmes.Payload == nil {
		return nil, errors.New("payload is nil")
	}
	paymentDetails := new(pb.OrderPaymentTxn)
	err := ptypes.UnmarshalAny(pmes.Payload, paymentDetails)
	if err != nil {
		return nil, err
	}

	wal, err := service.node.Multiwallet.WalletForCurrencyCode(paymentDetails.GetCoin())
	if err != nil {
		return nil, err
	}

	wal0, ok := wal.(wallet.WalletMustManuallyAssociateTransactionToOrder)

	if !ok {
		return nil, nil
	}

	chash, err := chainhash.NewHashFromStr(paymentDetails.GetTransactionID())
	if err != nil {
		return nil, err
	}

	txn, err := wal.GetTransaction(*chash)
	if err != nil {
		return nil, err
	}

	contract, _, _, _, _, _, err := service.datastore.Sales().GetByOrderId(paymentDetails.OrderID)
	if err != nil {
		return nil, net.OutOfOrderMessage
	}

	if contract.VendorOrderConfirmation != nil &&
		contract.BuyerOrder.Payment.Method != pb.Order_Payment_MODERATED {

		// the seller has confirmed the order, so a simple check of
		// the addresses and we are good to proceed
		if !u.AreAddressesEqual(contract.VendorOrderConfirmation.PaymentAddress, txn.ToAddress) {
			log.Debugf("mismatched payment address details: orderID: %s, expectedAddr: %s, actualAddr: %s",
				paymentDetails.OrderID, contract.VendorOrderConfirmation.PaymentAddress, txn.ToAddress)
			return nil, errors.New("mismatched payment addresses")

		}

	} else {
		// the seller has not confirmed, so we need to compare the
		// peerID in the vendorListing to the node peerID
		if !(contract.VendorListings[0].VendorID.PeerID ==
			service.node.IpfsNode.Identity.Pretty()) {
			log.Debugf("mismatched peerID. wrong node is processing : orderID: %s, contractPeerID: %s",
				paymentDetails.OrderID, contract.VendorListings[0].VendorID.PeerID)
			return nil, errors.New("mismatched peer id")
		}
	}

	toAddress, _ := wal.DecodeAddress(txn.ToAddress)
	//fromAddress, _ := wal.DecodeAddress(txn.FromAddress)
	n, _ := new(big.Int).SetString(txn.Value, 10)
	output := wallet.TransactionOutput{
		Address: toAddress,
		Value:   *n,
		Index:   1,
		OrderID: paymentDetails.OrderID,
	}

	input := wallet.TransactionInput{}

	if paymentDetails.WithInput {
		input = wallet.TransactionInput{
			OutpointHash:  []byte(txn.Txid[:32]),
			OutpointIndex: 1,
			LinkedAddress: toAddress,
			Value:         *n,
			OrderID:       paymentDetails.OrderID,
		}
	}

	cb := wallet.TransactionCallback{
		Txid:      txn.Txid,
		Outputs:   []wallet.TransactionOutput{output},
		Inputs:    []wallet.TransactionInput{input},
		Height:    1,
		Timestamp: time.Now(),
		Value:     *n,
		WatchOnly: false,
	}

	wal0.AssociateTransactionWithOrder(cb)

	return nil, nil
}

func (service *OpenBazaarService) handleError(peer peer.ID, pmes *pb.Message, options interface{}) (*pb.Message, error) {
	if pmes.Payload == nil {
		return nil, errors.New("payload is nil")
	}
	errorMessage := new(pb.Error)
	err := ptypes.UnmarshalAny(pmes.Payload, errorMessage)
	if err != nil {
		return nil, err
	}

	// Load the order
	contract, state, _, _, _, _, err := service.datastore.Purchases().GetByOrderId(errorMessage.OrderID)
	if err != nil {
		return nil, err
	}

	if state == pb.OrderState_PROCESSING_ERROR {
		return nil, net.DuplicateMessage
	}

	contract.Errors = []string{errorMessage.ErrorMessage}
	service.datastore.Purchases().Put(errorMessage.OrderID, *contract, pb.OrderState_PROCESSING_ERROR, false)

	var thumbnailTiny string
	var thumbnailSmall string
	var vendorHandle string
	var vendorID string
	if len(contract.VendorListings) > 0 && contract.VendorListings[0].Item != nil && len(contract.VendorListings[0].Item.Images) > 0 {
		thumbnailTiny = contract.VendorListings[0].Item.Images[0].Tiny
		thumbnailSmall = contract.VendorListings[0].Item.Images[0].Small
		if contract.VendorListings[0].VendorID != nil {
			vendorID = contract.VendorListings[0].VendorID.PeerID
			vendorHandle = contract.VendorListings[0].VendorID.Handle
		}
	}

	// Send notification to websocket
	n := repo.ProcessingErrorNotification{
		ID:           repo.NewNotificationID(),
		Type:         "processingError",
		OrderId:      errorMessage.OrderID,
		Thumbnail:    repo.Thumbnail{Tiny: thumbnailTiny, Small: thumbnailSmall},
		VendorHandle: vendorHandle,
		VendorID:     vendorID,
	}
	service.broadcast <- n
	service.datastore.Notifications().PutRecord(repo.NewNotification(n, time.Now(), false))
	log.Debugf("received ERROR message from %s:%s", peer.Pretty(), errorMessage.ErrorMessage)
	return nil, nil
}<|MERGE_RESOLUTION|>--- conflicted
+++ resolved
@@ -618,12 +618,7 @@
 		if err != nil {
 			return nil, err
 		}
-<<<<<<< HEAD
-		mPrivKey := service.node.MasterPrivateKey
-		mECKey, err := mPrivKey.ECPrivKey()
-=======
 		mECKey, err := service.node.MasterPrivateKey.ECPrivKey()
->>>>>>> 5ea9eefd
 		if err != nil {
 			return nil, err
 		}
@@ -671,12 +666,7 @@
 		if err != nil {
 			return nil, err
 		}
-<<<<<<< HEAD
-		mPrivKey := service.node.MasterPrivateKey
-		mECKey, err := mPrivKey.ECPrivKey()
-=======
 		mECKey, err := service.node.MasterPrivateKey.ECPrivKey()
->>>>>>> 5ea9eefd
 		if err != nil {
 			return nil, err
 		}
@@ -799,12 +789,7 @@
 		if err != nil {
 			return nil, err
 		}
-<<<<<<< HEAD
-		mPrivKey := service.node.MasterPrivateKey
-		mECKey, err := mPrivKey.ECPrivKey()
-=======
 		mECKey, err := service.node.MasterPrivateKey.ECPrivKey()
->>>>>>> 5ea9eefd
 		if err != nil {
 			return nil, err
 		}
