--- conflicted
+++ resolved
@@ -27,6 +27,8 @@
 	ipfslogging "gx/ipfs/QmbkT7eMTyXfpeyB3ZMxxcxg7XH8t6uXp49jqzz4HB7BGF/go-log/writer"
 	"gx/ipfs/Qmc85NSvmSG4Frn9Vb2cBc1rMyULH6D3TNVEfCzSKoUpip/go-multiaddr-net"
 	"gx/ipfs/QmddjPSGZb3ieihSseFeCfVRpZzcqczPNsD2DvarSwnjJB/gogo-protobuf/proto"
+
+	_ "net/http/pprof"
 
 	"github.com/OpenBazaar/openbazaar-go/api"
 	"github.com/OpenBazaar/openbazaar-go/core"
@@ -55,7 +57,6 @@
 	"github.com/natefinch/lumberjack"
 	"github.com/op/go-logging"
 	"github.com/tyler-smith/go-bip39"
-	_ "net/http/pprof"
 )
 
 var log = logging.MustGetLogger("mobile")
@@ -346,16 +347,6 @@
 
 // Start start openbazaard (OpenBazaar daemon)
 func (n *Node) Start() error {
-<<<<<<< HEAD
-	if n.config.Profile {
-		go func() {
-			listenAddr := net.JoinHostPort("", "6060")
-			profileRedirect := http.RedirectHandler("/debug/pprof",
-				http.StatusSeeOther)
-			http.Handle("/", profileRedirect)
-			log.Errorf("%v", http.ListenAndServe(listenAddr, nil))
-		}()
-=======
 	n.startMtx.Lock()
 	defer n.startMtx.Unlock()
 
@@ -375,7 +366,6 @@
 func (n *Node) start() error {
 	if n.config.Profile {
 		go n.mountProfileHandlerAndListen()
->>>>>>> d33fcef7
 	}
 	nd, ctx, err := n.startIPFSNode(n.config.RepoPath, n.ipfsConfig)
 	if err != nil {
@@ -498,19 +488,11 @@
 		n.OpenBazaarNode.PointerRepublisher = PR
 		MR.Wait()
 
-<<<<<<< HEAD
-		core.PublishLock.Unlock()
-		publishUnlocked = true
-		core.Node.UpdateFollow()
-		if !core.InitalPublishComplete {
-			core.Node.SeedNode()
-=======
 		n.OpenBazaarNode.PublishLock.Unlock()
 		publishUnlocked = true
 		n.OpenBazaarNode.UpdateFollow()
 		if !n.OpenBazaarNode.InitalPublishComplete {
 			n.OpenBazaarNode.SeedNode()
->>>>>>> d33fcef7
 		}
 		n.OpenBazaarNode.SetUpRepublisher(republishInterval)
 	}()
@@ -544,8 +526,6 @@
 	return nil
 }
 
-<<<<<<< HEAD
-=======
 func (n *Node) Restart() error {
 	n.startMtx.Lock()
 	defer n.startMtx.Unlock()
@@ -568,7 +548,6 @@
 	return n.start()
 }
 
->>>>>>> d33fcef7
 // PublishUnlocked return true if publish is unlocked
 func (n *Node) PublishUnlocked() bool {
 	return publishUnlocked
