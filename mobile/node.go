--- conflicted
+++ resolved
@@ -70,11 +70,7 @@
 
 var (
 	fileLogFormat = logging.MustStringFormatter(
-<<<<<<< HEAD
-		`[Haven] %{time:15:04:05.000} [%{level}] [%{module}/%{shortfunc}] %{message}`,
-=======
-		`%{time:2006-01-02 15:04:05.000} [%{level}] [%{module}/%{shortfunc}] %{message}`,
->>>>>>> b1fb778d
+		`[Haven] %{time:2006-01-02 15:04:05.000} [%{level}] [%{module}/%{shortfunc}] %{message}`,
 	)
 	publishUnlocked    = false
 	mainLoggingBackend logging.Backend
