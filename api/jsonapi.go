--- conflicted
+++ resolved
@@ -784,36 +784,26 @@
 		ErrorResponse(w, http.StatusInternalServerError, err.Error())
 		return
 	}
+
 	SanitizedResponse(w, string(ser))
 }
 
 func (i *jsonAPIHandler) POSTSpendCoins(w http.ResponseWriter, r *http.Request) {
-	fmt.Println("in wallet spend handler : postspendcoins")
 	var spendArgs core.SpendRequest
 	decoder := json.NewDecoder(r.Body)
 	err := decoder.Decode(&spendArgs)
-	fmt.Println("after body decode: ")
-	fmt.Println(spendArgs)
-	fmt.Println(err)
-	if err != nil {
-		ErrorResponse(w, http.StatusBadRequest, err.Error())
-		return
-	}
-	fmt.Println("calling node spend")
+	if err != nil {
+		ErrorResponse(w, http.StatusBadRequest, err.Error())
+		return
+	}
+
 	result, err := i.node.Spend(&spendArgs)
-	fmt.Println("after node spend")
-	fmt.Println(result)
-	fmt.Println(err)
-	if err != nil {
-		ErrorResponse(w, http.StatusBadRequest, err.Error())
-		return
-	}
-
-	fmt.Println("before marshal indent")
+	if err != nil {
+		ErrorResponse(w, http.StatusBadRequest, err.Error())
+		return
+	}
+
 	ser, err := json.MarshalIndent(result, "", "    ")
-	fmt.Println("after marshal indent")
-	fmt.Println(ser)
-	fmt.Println(err)
 	if err != nil {
 		ErrorResponse(w, http.StatusInternalServerError, err.Error())
 		return
@@ -1554,18 +1544,11 @@
 	}
 
 	// TODO: Remove once broken contracts are migrated
-<<<<<<< HEAD
-	if _, err := repo.NewCurrencyCode(contract.BuyerOrder.Payment.Amount.Currency.Code); err != nil {
-		log.Warningf("missing contract BuyerOrder.Payment.Coin on order (%s)", conf.OrderID)
-		log.Info(paymentCoin.String())
+	lookupCoin := contract.BuyerOrder.Payment.Amount.Currency.Code
+	_, err = repo.LoadCurrencyDefinitions().Lookup(lookupCoin)
+	if err != nil {
+		log.Warningf("invalid BuyerOrder.Payment.Coin (%s) on order (%s)", lookupCoin, conf.OrderID)
 		//contract.BuyerOrder.Payment.Coin = paymentCoin.String()
-=======
-	lookupCoin := contract.BuyerOrder.Payment.Coin
-	_, err = repo.LoadCurrencyDefinitions().Lookup(lookupCoin)
-	if err != nil {
-		log.Warningf("invalid BuyerOrder.Payment.Coin (%s) on order (%s)", lookupCoin, conf.OrderID)
-		contract.BuyerOrder.Payment.Coin = paymentCoin.String()
->>>>>>> 060cb90b
 	}
 
 	if state != pb.OrderState_PENDING {
@@ -1610,18 +1593,11 @@
 	}
 
 	// TODO: Remove once broken contracts are migrated
-<<<<<<< HEAD
-	if _, err := repo.NewCurrencyCode(contract.BuyerOrder.Payment.Amount.Currency.Code); err != nil {
-		log.Warningf("missing contract BuyerOrder.Payment.Coin on order (%s)", can.OrderID)
-		log.Info(paymentCoin.String())
+	lookupCoin := contract.BuyerOrder.Payment.Amount.Currency.Code
+	_, err = repo.LoadCurrencyDefinitions().Lookup(lookupCoin)
+	if err != nil {
+		log.Warningf("invalid BuyerOrder.Payment.Coin (%s) on order (%s)", lookupCoin, can.OrderID)
 		//contract.BuyerOrder.Payment.Coin = paymentCoin.String()
-=======
-	lookupCoin := contract.BuyerOrder.Payment.Coin
-	_, err = repo.LoadCurrencyDefinitions().Lookup(lookupCoin)
-	if err != nil {
-		log.Warningf("invalid BuyerOrder.Payment.Coin (%s) on order (%s)", lookupCoin, can.OrderID)
-		contract.BuyerOrder.Payment.Coin = paymentCoin.String()
->>>>>>> 060cb90b
 	}
 
 	if !((state == pb.OrderState_PENDING || state == pb.OrderState_PROCESSING_ERROR) && len(records) > 0) || !(state == pb.OrderState_PENDING || state == pb.OrderState_PROCESSING_ERROR) || contract.BuyerOrder.Payment.Method == pb.Order_Payment_MODERATED {
@@ -1688,18 +1664,11 @@
 	resp.State = state
 
 	// TODO: Remove once broken contracts are migrated
-<<<<<<< HEAD
-	if _, err := repo.NewCurrencyCode(contract.BuyerOrder.Payment.Amount.Currency.Code); err != nil {
-		log.Warningf("missing contract BuyerOrder.Payment.Coin on order (%s)", orderID)
-		log.Info(paymentCoin.String())
+	lookupCoin := contract.BuyerOrder.Payment.Amount.Currency.Code
+	_, err = repo.LoadCurrencyDefinitions().Lookup(lookupCoin)
+	if err != nil {
+		log.Warningf("invalid BuyerOrder.Payment.Coin (%s) on order (%s)", lookupCoin, orderID)
 		//contract.BuyerOrder.Payment.Coin = paymentCoin.String()
-=======
-	lookupCoin := contract.BuyerOrder.Payment.Coin
-	_, err = repo.LoadCurrencyDefinitions().Lookup(lookupCoin)
-	if err != nil {
-		log.Warningf("invalid BuyerOrder.Payment.Coin (%s) on order (%s)", lookupCoin, orderID)
-		contract.BuyerOrder.Payment.Coin = paymentCoin.String()
->>>>>>> 060cb90b
 	}
 
 	paymentTxs, refundTx, err := i.node.BuildTransactionRecords(contract, records, state)
@@ -1775,18 +1744,11 @@
 	}
 
 	// TODO: Remove once broken contracts are migrated
-<<<<<<< HEAD
-	if _, err := repo.NewCurrencyCode(contract.BuyerOrder.Payment.Amount.Currency.Code); err != nil {
-		log.Warningf("missing contract BuyerOrder.Payment.Coin on order (%s)", can.OrderID)
-		log.Info(paymentCoin.String())
+	lookupCoin := contract.BuyerOrder.Payment.Amount.Currency.Code
+	_, err = repo.LoadCurrencyDefinitions().Lookup(lookupCoin)
+	if err != nil {
+		log.Warningf("invalid BuyerOrder.Payment.Coin (%s) on order (%s)", lookupCoin, can.OrderID)
 		//contract.BuyerOrder.Payment.Coin = paymentCoin.String()
-=======
-	lookupCoin := contract.BuyerOrder.Payment.Coin
-	_, err = repo.LoadCurrencyDefinitions().Lookup(lookupCoin)
-	if err != nil {
-		log.Warningf("invalid BuyerOrder.Payment.Coin (%s) on order (%s)", lookupCoin, can.OrderID)
-		contract.BuyerOrder.Payment.Coin = paymentCoin.String()
->>>>>>> 060cb90b
 	}
 
 	err = i.node.RefundOrder(contract, records)
@@ -1977,18 +1939,11 @@
 	}
 
 	// TODO: Remove once broken contracts are migrated
-<<<<<<< HEAD
-	if _, err := repo.NewCurrencyCode(contract.BuyerOrder.Payment.Amount.Currency.Code); err != nil {
-		log.Warningf("missing contract BuyerOrder.Payment.Coin on order (%s)", fulfill.OrderId)
-		log.Info(paymentCoin.String())
+	lookupCoin := contract.BuyerOrder.Payment.Amount.Currency.Code
+	_, err = repo.LoadCurrencyDefinitions().Lookup(lookupCoin)
+	if err != nil {
+		log.Warningf("invalid BuyerOrder.Payment.Coin (%s) on order (%s)", lookupCoin, fulfill.OrderId)
 		//contract.BuyerOrder.Payment.Coin = paymentCoin.String()
-=======
-	lookupCoin := contract.BuyerOrder.Payment.Coin
-	_, err = repo.LoadCurrencyDefinitions().Lookup(lookupCoin)
-	if err != nil {
-		log.Warningf("invalid BuyerOrder.Payment.Coin (%s) on order (%s)", lookupCoin, fulfill.OrderId)
-		contract.BuyerOrder.Payment.Coin = paymentCoin.String()
->>>>>>> 060cb90b
 	}
 
 	if state != pb.OrderState_AWAITING_FULFILLMENT && state != pb.OrderState_PARTIALLY_FULFILLED {
@@ -2025,18 +1980,11 @@
 	}
 
 	// TODO: Remove once broken contracts are migrated
-<<<<<<< HEAD
-	if _, err := repo.NewCurrencyCode(contract.BuyerOrder.Payment.Amount.Currency.Code); err != nil {
-		log.Warningf("missing contract BuyerOrder.Payment.Coin on order (%s)", or.OrderID)
-		log.Info(paymentCoin.String())
+	lookupCoin := contract.BuyerOrder.Payment.Amount.Currency.Code
+	_, err = repo.LoadCurrencyDefinitions().Lookup(lookupCoin)
+	if err != nil {
+		log.Warningf("invalid BuyerOrder.Payment.Coin (%s) on order (%s)", lookupCoin, or.OrderID)
 		//contract.BuyerOrder.Payment.Coin = paymentCoin.String()
-=======
-	lookupCoin := contract.BuyerOrder.Payment.Coin
-	_, err = repo.LoadCurrencyDefinitions().Lookup(lookupCoin)
-	if err != nil {
-		log.Warningf("invalid BuyerOrder.Payment.Coin (%s) on order (%s)", lookupCoin, or.OrderID)
-		contract.BuyerOrder.Payment.Coin = paymentCoin.String()
->>>>>>> 060cb90b
 	}
 
 	if state != pb.OrderState_FULFILLED &&
@@ -2120,18 +2068,11 @@
 	}
 
 	// TODO: Remove once broken contracts are migrated
-<<<<<<< HEAD
-	if _, err := repo.NewCurrencyCode(contract.BuyerOrder.Payment.Amount.Currency.Code); err != nil {
-		log.Warningf("missing contract BuyerOrder.Payment.Coin on order (%s)", d.OrderID)
-		log.Info(paymentCoin.String())
+	lookupCoin := contract.BuyerOrder.Payment.Amount.Currency.Code
+	_, err = repo.LoadCurrencyDefinitions().Lookup(lookupCoin)
+	if err != nil {
+		log.Warningf("invalid BuyerOrder.Payment.Coin (%s) on order (%s)", lookupCoin, d.OrderID)
 		//contract.BuyerOrder.Payment.Coin = paymentCoin.String()
-=======
-	lookupCoin := contract.BuyerOrder.Payment.Coin
-	_, err = repo.LoadCurrencyDefinitions().Lookup(lookupCoin)
-	if err != nil {
-		log.Warningf("invalid BuyerOrder.Payment.Coin (%s) on order (%s)", lookupCoin, d.OrderID)
-		contract.BuyerOrder.Payment.Coin = paymentCoin.String()
->>>>>>> 060cb90b
 	}
 
 	if contract.BuyerOrder.Payment.Method != pb.Order_Payment_MODERATED {
@@ -2271,18 +2212,11 @@
 	}
 
 	// TODO: Remove once broken contracts are migrated
-<<<<<<< HEAD
-	if _, err := repo.NewCurrencyCode(contract.BuyerOrder.Payment.Amount.Currency.Code); err != nil {
-		log.Warningf("missing contract BuyerOrder.Payment.Coin on order (%s)", rel.OrderID)
-		log.Info(paymentCoin.String())
+	lookupCoin := contract.BuyerOrder.Payment.Amount.Currency.Code
+	_, err = repo.LoadCurrencyDefinitions().Lookup(lookupCoin)
+	if err != nil {
+		log.Warningf("invalid BuyerOrder.Payment.Coin (%s) on order (%s)", lookupCoin, rel.OrderID)
 		//contract.BuyerOrder.Payment.Coin = paymentCoin.String()
-=======
-	lookupCoin := contract.BuyerOrder.Payment.Coin
-	_, err = repo.LoadCurrencyDefinitions().Lookup(lookupCoin)
-	if err != nil {
-		log.Warningf("invalid BuyerOrder.Payment.Coin (%s) on order (%s)", lookupCoin, rel.OrderID)
-		contract.BuyerOrder.Payment.Coin = paymentCoin.String()
->>>>>>> 060cb90b
 	}
 
 	if state == pb.OrderState_DECIDED {
@@ -2323,18 +2257,11 @@
 	}
 
 	// TODO: Remove once broken contracts are migrated
-<<<<<<< HEAD
-	if _, err := repo.NewCurrencyCode(contract.BuyerOrder.Payment.Amount.Currency.Code); err != nil {
-		log.Warningf("missing contract BuyerOrder.Payment.Coin on order (%s)", rel.OrderID)
-		log.Info(paymentCoin.String())
+	lookupCoin := contract.BuyerOrder.Payment.Amount.Currency.Code
+	_, err = repo.LoadCurrencyDefinitions().Lookup(lookupCoin)
+	if err != nil {
+		log.Warningf("invalid BuyerOrder.Payment.Coin (%s) on order (%s)", lookupCoin, rel.OrderID)
 		//contract.BuyerOrder.Payment.Coin = paymentCoin.String()
-=======
-	lookupCoin := contract.BuyerOrder.Payment.Coin
-	_, err = repo.LoadCurrencyDefinitions().Lookup(lookupCoin)
-	if err != nil {
-		log.Warningf("invalid BuyerOrder.Payment.Coin (%s) on order (%s)", lookupCoin, rel.OrderID)
-		contract.BuyerOrder.Payment.Coin = paymentCoin.String()
->>>>>>> 060cb90b
 	}
 
 	if state != pb.OrderState_PENDING && state != pb.OrderState_FULFILLED && state != pb.OrderState_DISPUTED {
@@ -3433,7 +3360,7 @@
 			return
 		}
 	}
-	fmt.Fprintf(w, `{"estimatedFee": %d}`, fee)
+	fmt.Fprintf(w, `{"estimatedFee": %d}`, (fee))
 }
 
 func (i *jsonAPIHandler) GETFees(w http.ResponseWriter, r *http.Request) {
