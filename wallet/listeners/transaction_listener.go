--- conflicted
+++ resolved
@@ -215,10 +215,9 @@
 func (l *TransactionListener) processSalePayment(txid string, output wallet.TransactionOutput, contract *pb.RicardianContract, state pb.OrderState, funded bool, records []*wallet.TransactionRecord) {
 	funding := output.Value
 	for _, r := range records {
-		funding = *new(big.Int).Add(&funding, &r.Value)
 		// If we have already seen this transaction for some reason, just return
-		if r.Txid == txid {
-			return
+		if r.Txid != txid {
+			funding = *new(big.Int).Add(&funding, &r.Value)
 		}
 	}
 	orderId, err := calcOrderId(contract.BuyerOrder)
@@ -230,7 +229,8 @@
 		log.Error(err)
 		return
 	}
-	if !funded {
+
+	if !funded || (funded && state == pb.OrderState_AWAITING_PAYMENT) {
 		currencyValue, err := repo.NewCurrencyValueWithLookup(order.Payment.BigAmount, order.Payment.AmountCurrency.Code)
 		if err != nil {
 			log.Errorf("Failed parsing CurrencyValue for (%s, %s): %s",
@@ -327,18 +327,14 @@
 	if err != nil {
 		return
 	}
-<<<<<<< HEAD
-	if !funded || (funded && state == pb.OrderState_AWAITING_PAYMENT) {
-		requestedAmount, _ := new(big.Int).SetString(contract.BuyerOrder.Payment.BigAmount, 10)
-=======
+
 	order, err := repo.ToV5Order(contract.BuyerOrder, nil)
 	if err != nil {
 		log.Error(err)
 		return
 	}
-	if !funded {
+	if !funded || (funded && state == pb.OrderState_AWAITING_PAYMENT) {
 		requestedAmount, _ := new(big.Int).SetString(order.Payment.BigAmount, 10)
->>>>>>> 15bf6385
 		if funding.Cmp(requestedAmount) >= 0 {
 			log.Debugf("Payment for purchase %s detected", orderId)
 			funded = true
