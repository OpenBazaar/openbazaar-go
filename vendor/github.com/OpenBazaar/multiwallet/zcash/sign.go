--- conflicted
+++ resolved
@@ -8,14 +8,10 @@
 	"fmt"
 	"math/big"
 	"strconv"
-<<<<<<< HEAD
-=======
 	"time"
->>>>>>> ca5857d8
 
 	"github.com/btcsuite/btcd/chaincfg"
 	"github.com/minio/blake2b-simd"
-	"time"
 
 	"github.com/OpenBazaar/spvwallet"
 	wi "github.com/OpenBazaar/wallet-interface"
