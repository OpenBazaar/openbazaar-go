--- conflicted
+++ resolved
@@ -96,13 +96,7 @@
 	return m
 }
 
-<<<<<<< HEAD
-func (w *SPVWallet) Spend(amount big.Int, addr btc.Address, feeLevel wallet.FeeLevel, referenceID string) (*chainhash.Hash, error) {
-	tx, err := w.buildTx(amount.Int64(), addr, feeLevel, nil)
-	if err != nil {
-		return nil, err
-=======
-func (w *SPVWallet) Spend(amount int64, addr btc.Address, feeLevel wallet.FeeLevel, referenceID string, spendAll bool) (*chainhash.Hash, error) {
+func (w *SPVWallet) Spend(amount big.Int, addr btc.Address, feeLevel wallet.FeeLevel, referenceID string, spendAll bool) (*chainhash.Hash, error) {
 	var (
 		tx  *wire.MsgTx
 		err error
@@ -113,11 +107,10 @@
 			return nil, err
 		}
 	} else {
-		tx, err = w.buildTx(amount, addr, feeLevel, nil)
+		tx, err = w.buildTx(amount.Int64(), addr, feeLevel, nil)
 		if err != nil {
 			return nil, err
 		}
->>>>>>> ce058e46
 	}
 
 	if err := w.Broadcast(tx); err != nil {
@@ -747,9 +740,9 @@
 	}
 
 	// Get the fee
-	feePerByte := int64(w.GetFeePerByte(feeLevel))
+	feePerByte := w.GetFeePerByte(feeLevel)
 	estimatedSize := EstimateSerializeSize(1, []*wire.TxOut{wire.NewTxOut(0, script)}, false, P2PKH)
-	fee := int64(estimatedSize) * feePerByte
+	fee := int64(estimatedSize) * feePerByte.Int64()
 
 	// Check for dust output
 	if txrules.IsDustAmount(btc.Amount(totalIn-fee), len(script), txrules.DefaultRelayFeePerKb) {
