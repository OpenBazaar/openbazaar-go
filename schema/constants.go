package schema

import "errors"

const (
	// SQL Statements
	PragmaUserVersionSQL                    = "pragma user_version = 0;"
	CreateTableConfigSQL                    = "create table config (key text primary key not null, value blob);"
	CreateTableFollowersSQL                 = "create table followers (peerID text primary key not null, proof blob);"
	CreateTableFollowingSQL                 = "create table following (peerID text primary key not null);"
	CreateTableOfflineMessagesSQL           = "create table offlinemessages (url text primary key not null, timestamp integer, message blob);"
	CreateTablePointersSQL                  = "create table pointers (pointerID text primary key not null, key text, address text, cancelID text, purpose integer, timestamp integer);"
	CreateTableKeysSQL                      = "create table keys (coin text, scriptAddress text primary key not null, purpose integer, keyIndex integer, used integer, key text);"
	CreateIndexKeysSQL                      = "create index index_keys on keys (coin);"
	CreateTableUnspentTransactionOutputsSQL = "create table utxos (coin text, outpoint text primary key not null, value integer, height integer, scriptPubKey text, watchOnly integer);"
	CreateIndexUnspentTransactionOutputsSQL = "create index index_utxos on utxos (coin);"
	CreateTableSpentTransactionOutputsSQL   = "create table stxos (coin text, outpoint text primary key not null, value integer, height integer, scriptPubKey text, watchOnly integer, spendHeight integer, spendTxid text);"
	CreateIndexSpentTransactionOutputsSQL   = "create index index_stxos on stxos (coin);"
	CreateTableTransactionsSQL              = "create table txns (coin text, txid text primary key not null, value integer, height integer, timestamp integer, watchOnly integer, tx blob);"
	CreateIndexTransactionsSQL              = "create index index_txns on txns (coin);"
	CreateTableTransactionMetadataSQL       = "create table txmetadata (txid text primary key not null, address text, memo text, orderID text, thumbnail text, canBumpFee integer);"
	CreateTableInventorySQL                 = "create table inventory (invID text primary key not null, slug text, variantIndex integer, count integer);"
	CreateIndexInventorySQL                 = "create index index_inventory on inventory (slug);"
	CreateTablePurchasesSQL                 = "create table purchases (orderID text primary key not null, contract blob, state integer, read integer, timestamp integer, total integer, thumbnail text, vendorID text, vendorHandle text, title text, shippingName text, shippingAddress text, paymentAddr text, funded integer, transactions blob, lastDisputeTimeoutNotifiedAt integer not null default 0, lastDisputeExpiryNotifiedAt integer not null default 0, disputedAt integer not null default 0, coinType not null default '', paymentCoin not null default '');"
	CreateIndexPurchasesSQL                 = "create index index_purchases on purchases (paymentAddr, timestamp);"
	CreateTableSalesSQL                     = "create table sales (orderID text primary key not null, contract blob, state integer, read integer, timestamp integer, total integer, thumbnail text, buyerID text, buyerHandle text, title text, shippingName text, shippingAddress text, paymentAddr text, funded integer, transactions blob, needsSync integer, lastDisputeTimeoutNotifiedAt integer not null default 0, coinType not null default '', paymentCoin not null default '');"
	CreateIndexSalesSQL                     = "create index index_sales on sales (paymentAddr, timestamp);"
<<<<<<< HEAD
	CreatedTableWatchedScriptsSQL           = "create table watchedscripts (coin text, scriptPubKey text primary key not null);"
	CreateIndexWatchedScriptsSQL            = "create index index_watchscripts on watchedscripts (coin);"
	CreateTableDisputedCasesSQL             = "create table cases (caseID text primary key not null, buyerContract blob, vendorContract blob, buyerValidationErrors blob, vendorValidationErrors blob, buyerPayoutAddress text, vendorPayoutAddress text, buyerOutpoints blob, vendorOutpoints blob, state integer, read integer, timestamp integer, buyerOpened integer, claim text, disputeResolution blob, lastDisputeExpiryNotifiedAt integer not null default 0);"
=======
	CreatedTableWatchedScriptsSQL           = "create table watchedscripts (scriptPubKey text primary key not null);"
	CreateTableDisputedCasesSQL             = "create table cases (caseID text primary key not null, buyerContract blob, vendorContract blob, buyerValidationErrors blob, vendorValidationErrors blob, buyerPayoutAddress text, vendorPayoutAddress text, buyerOutpoints blob, vendorOutpoints blob, state integer, read integer, timestamp integer, buyerOpened integer, claim text, disputeResolution blob, lastDisputeExpiryNotifiedAt integer not null default 0, coinType not null default '', paymentCoin not null default '');"
>>>>>>> 6e6526fc
	CreateIndexDisputedCasesSQL             = "create index index_cases on cases (timestamp);"
	CreateTableChatSQL                      = "create table chat (messageID text primary key not null, peerID text, subject text, message text, read integer, timestamp integer, outgoing integer);"
	CreateIndexChatSQL                      = "create index index_chat on chat (peerID, subject, read, timestamp);"
	CreateTableNotificationsSQL             = "create table notifications (notifID text primary key not null, serializedNotification blob, type text, timestamp integer, read integer);"
	CreateIndexNotificationsSQL             = "create index index_notifications on notifications (read, type, timestamp);"
	CreateTableCouponsSQL                   = "create table coupons (slug text, code text, hash text);"
	CreateIndexCouponsSQL                   = "create index index_coupons on coupons (slug);"
	CreateTableModeratedStoresSQL           = "create table moderatedstores (peerID text primary key not null);"
	// End SQL Statements

	// Configuration defaults
	DataPushNodeOne = "QmY8puEnVx66uEet64gAf4VZRo7oUyMCwG6KdB9KM92EGQ"
	DataPushNodeTwo = "QmPPg2qeF3n2KvTRXRZLaTwHCw8JxzF4uZK93RfMoDvf2o"

	BootstrapNodeTestnet_BrooklynFlea     = "/ip4/165.227.117.91/tcp/4001/ipfs/Qmaa6De5QYNqShzPb9SGSo8vLmoUte8mnWgzn4GYwzuUYA"
	BootstrapNodeTestnet_Shipshewana      = "/ip4/46.101.221.165/tcp/4001/ipfs/QmVAQYg7ygAWTWegs8HSV2kdW1MqW8WMrmpqKG1PQtkgTC"
	BootstrapNodeDefault_LeMarcheSerpette = "/ip4/107.170.133.32/tcp/4001/ipfs/QmUZRGLhcKXF1JyuaHgKm23LvqcoMYwtb9jmh8CkP4og3K"
	BootstrapNodeDefault_BrixtonVillage   = "/ip4/139.59.174.197/tcp/4001/ipfs/QmZfTbnpvPwxCjpCG3CXJ7pfexgkBZ2kgChAiRJrTK1HsM"
	BootstrapNodeDefault_Johari           = "/ip4/139.59.6.222/tcp/4001/ipfs/QmRDcEDK9gSViAevCHiE6ghkaBCU7rTuQj4BDpmCzRvRYg"
	BootstrapNodeDefault_DuoSearch        = "/ip4/46.101.198.170/tcp/4001/ipfs/QmePWxsFT9wY3QuukgVDB7XZpqdKhrqJTHTXU7ECLDWJqX"
	// End Configuration defaults
)

var (
	// Errors
	ErrorEmptyMnemonic = errors.New("mnemonic string must not be empty")
	// End Errors
)

var (
	DataPushNodes = []string{DataPushNodeOne, DataPushNodeTwo}

	BootstrapAddressesDefault = []string{
		BootstrapNodeDefault_LeMarcheSerpette,
		BootstrapNodeDefault_BrixtonVillage,
		BootstrapNodeDefault_Johari,
		BootstrapNodeDefault_DuoSearch,
	}
	BootstrapAddressesTestnet = []string{
		BootstrapNodeTestnet_BrooklynFlea,
		BootstrapNodeTestnet_Shipshewana,
	}
)<|MERGE_RESOLUTION|>--- conflicted
+++ resolved
@@ -25,14 +25,9 @@
 	CreateIndexPurchasesSQL                 = "create index index_purchases on purchases (paymentAddr, timestamp);"
 	CreateTableSalesSQL                     = "create table sales (orderID text primary key not null, contract blob, state integer, read integer, timestamp integer, total integer, thumbnail text, buyerID text, buyerHandle text, title text, shippingName text, shippingAddress text, paymentAddr text, funded integer, transactions blob, needsSync integer, lastDisputeTimeoutNotifiedAt integer not null default 0, coinType not null default '', paymentCoin not null default '');"
 	CreateIndexSalesSQL                     = "create index index_sales on sales (paymentAddr, timestamp);"
-<<<<<<< HEAD
 	CreatedTableWatchedScriptsSQL           = "create table watchedscripts (coin text, scriptPubKey text primary key not null);"
 	CreateIndexWatchedScriptsSQL            = "create index index_watchscripts on watchedscripts (coin);"
-	CreateTableDisputedCasesSQL             = "create table cases (caseID text primary key not null, buyerContract blob, vendorContract blob, buyerValidationErrors blob, vendorValidationErrors blob, buyerPayoutAddress text, vendorPayoutAddress text, buyerOutpoints blob, vendorOutpoints blob, state integer, read integer, timestamp integer, buyerOpened integer, claim text, disputeResolution blob, lastDisputeExpiryNotifiedAt integer not null default 0);"
-=======
-	CreatedTableWatchedScriptsSQL           = "create table watchedscripts (scriptPubKey text primary key not null);"
 	CreateTableDisputedCasesSQL             = "create table cases (caseID text primary key not null, buyerContract blob, vendorContract blob, buyerValidationErrors blob, vendorValidationErrors blob, buyerPayoutAddress text, vendorPayoutAddress text, buyerOutpoints blob, vendorOutpoints blob, state integer, read integer, timestamp integer, buyerOpened integer, claim text, disputeResolution blob, lastDisputeExpiryNotifiedAt integer not null default 0, coinType not null default '', paymentCoin not null default '');"
->>>>>>> 6e6526fc
 	CreateIndexDisputedCasesSQL             = "create index index_cases on cases (timestamp);"
 	CreateTableChatSQL                      = "create table chat (messageID text primary key not null, peerID text, subject text, message text, read integer, timestamp integer, outgoing integer);"
 	CreateIndexChatSQL                      = "create index index_chat on chat (peerID, subject, read, timestamp);"
